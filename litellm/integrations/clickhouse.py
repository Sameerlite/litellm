# callback to make a request to an API endpoint

#### What this does ####
#    On success, logs events to Promptlayer
import dotenv, os
import requests

from litellm.proxy._types import UserAPIKeyAuth
from litellm.caching import DualCache

from typing import Literal, Union

dotenv.load_dotenv()  # Loading env variables using dotenv
import traceback


#### What this does ####
#    On success + failure, log events to Supabase

import dotenv, os
import requests

dotenv.load_dotenv()  # Loading env variables using dotenv
import traceback
import datetime, subprocess, sys
import litellm, uuid
from litellm._logging import print_verbose, verbose_logger


<<<<<<< HEAD
def create_client():
    try:
        import clickhouse_connect

        port = os.getenv("CLICKHOUSE_PORT")
        clickhouse_host = os.getenv("CLICKHOUSE_HOST")
        if clickhouse_host is not None:
            verbose_logger.debug("setting up clickhouse")
            if port is not None and isinstance(port, str):
                port = int(port)

            client = clickhouse_connect.get_client(
                host=os.getenv("CLICKHOUSE_HOST"),
                port=port,
                username=os.getenv("CLICKHOUSE_USERNAME"),
                password=os.getenv("CLICKHOUSE_PASSWORD"),
            )
            return client
        else:
            raise Exception("Clickhouse: Clickhouse host not set")
    except Exception as e:
        raise ValueError(f"Clickhouse: {e}")


def build_daily_metrics():
    click_house_client = create_client()

    # get daily spend
    daily_spend = click_house_client.query_df(
        """
        SELECT sumMerge(DailySpend) as daily_spend, day FROM daily_aggregated_spend GROUP BY day
        """
    )

    # get daily spend per model
    daily_spend_per_model = click_house_client.query_df(
        """
        SELECT sumMerge(DailySpend) as daily_spend, day, model FROM daily_aggregated_spend_per_model GROUP BY day, model
        """
    )
    new_df = daily_spend_per_model.to_dict(orient="records")
    import pandas as pd

    df = pd.DataFrame(new_df)
    # Group by 'day' and create a dictionary for each group
    result_dict = {}
    for day, group in df.groupby("day"):
        models = group["model"].tolist()
        spend = group["daily_spend"].tolist()
        spend_per_model = {model: spend for model, spend in zip(models, spend)}
        result_dict[day] = spend_per_model

    # Display the resulting dictionary

    # get daily spend per API key
    daily_spend_per_api_key = click_house_client.query_df(
        """
            SELECT
                daily_spend,
                day,
                api_key
            FROM (
                SELECT
                    sumMerge(DailySpend) as daily_spend,
                    day,
                    api_key,
                    RANK() OVER (PARTITION BY day ORDER BY sumMerge(DailySpend) DESC) as spend_rank
                FROM
                    daily_aggregated_spend_per_api_key
                GROUP BY
                    day,
                    api_key
            ) AS ranked_api_keys
            WHERE
                spend_rank <= 5
                AND day IS NOT NULL
            ORDER BY
                day,
                daily_spend DESC
        """
    )
    new_df = daily_spend_per_api_key.to_dict(orient="records")
    import pandas as pd

    df = pd.DataFrame(new_df)
    # Group by 'day' and create a dictionary for each group
    api_key_result_dict = {}
    for day, group in df.groupby("day"):
        api_keys = group["api_key"].tolist()
        spend = group["daily_spend"].tolist()
        spend_per_api_key = {api_key: spend for api_key, spend in zip(api_keys, spend)}
        api_key_result_dict[day] = spend_per_api_key

    # Display the resulting dictionary

    # Calculate total spend across all days
    total_spend = daily_spend["daily_spend"].sum()

    # Identify top models and top API keys with the highest spend across all days
    top_models = {}
    top_api_keys = {}

    for day, spend_per_model in result_dict.items():
        for model, model_spend in spend_per_model.items():
            if model not in top_models or model_spend > top_models[model]:
                top_models[model] = model_spend

    for day, spend_per_api_key in api_key_result_dict.items():
        for api_key, api_key_spend in spend_per_api_key.items():
            if api_key not in top_api_keys or api_key_spend > top_api_keys[api_key]:
                top_api_keys[api_key] = api_key_spend

    # for each day in daily spend, look up the day in result_dict and api_key_result_dict
    # Assuming daily_spend DataFrame has 'day' column
    result = []
    for index, row in daily_spend.iterrows():
        day = row["day"]
        data_day = row.to_dict()

        # Look up in result_dict
        if day in result_dict:
            spend_per_model = result_dict[day]
            # Assuming there is a column named 'model' in daily_spend
            data_day["spend_per_model"] = spend_per_model  # Assign 0 if model not found

        # Look up in api_key_result_dict
        if day in api_key_result_dict:
            spend_per_api_key = api_key_result_dict[day]
            # Assuming there is a column named 'api_key' in daily_spend
            data_day["spend_per_api_key"] = spend_per_api_key

        result.append(data_day)

    data_to_return = {}
    data_to_return["daily_spend"] = result

    data_to_return["total_spend"] = total_spend
    data_to_return["top_models"] = top_models
    data_to_return["top_api_keys"] = top_api_keys
    return data_to_return


# build_daily_metrics()


def _create_clickhouse_material_views(client=None, table_names=[]):
    # Create Materialized Views if they don't exist
    # Materialized Views send new inserted rows to the aggregate tables

    verbose_logger.debug("Clickhouse: Creating Materialized Views")
    if "daily_aggregated_spend_per_model_mv" not in table_names:
        verbose_logger.debug("Clickhouse: Creating daily_aggregated_spend_per_model_mv")
        client.command(
            """
            CREATE MATERIALIZED VIEW daily_aggregated_spend_per_model_mv
            TO daily_aggregated_spend_per_model
            AS
            SELECT
                toDate(startTime) as day,
                sumState(spend) AS DailySpend,
                model as model
            FROM spend_logs
            GROUP BY
                day, model
            """
        )
    if "daily_aggregated_spend_per_api_key_mv" not in table_names:
        verbose_logger.debug(
            "Clickhouse: Creating daily_aggregated_spend_per_api_key_mv"
        )
        client.command(
            """
            CREATE MATERIALIZED VIEW daily_aggregated_spend_per_api_key_mv
            TO daily_aggregated_spend_per_api_key
            AS
            SELECT
                toDate(startTime) as day,
                sumState(spend) AS DailySpend,
                api_key as api_key
            FROM spend_logs
            GROUP BY
                day, api_key
            """
        )
    if "daily_aggregated_spend_per_user_mv" not in table_names:
        verbose_logger.debug("Clickhouse: Creating daily_aggregated_spend_per_user_mv")
        client.command(
            """
            CREATE MATERIALIZED VIEW daily_aggregated_spend_per_user_mv
            TO daily_aggregated_spend_per_user
            AS
            SELECT
                toDate(startTime) as day,
                sumState(spend) AS DailySpend,
                user as user
            FROM spend_logs
            GROUP BY
                day, user
            """
        )
    if "daily_aggregated_spend_mv" not in table_names:
        verbose_logger.debug("Clickhouse: Creating daily_aggregated_spend_mv")
        client.command(
            """
            CREATE MATERIALIZED VIEW daily_aggregated_spend_mv
            TO daily_aggregated_spend
            AS
            SELECT
                toDate(startTime) as day,
                sumState(spend) AS DailySpend
            FROM spend_logs
            GROUP BY
                day
            """
        )


def _create_clickhouse_aggregate_tables(client=None, table_names=[]):
    # Basic Logging works without this - this is only used for low latency reporting apis
    verbose_logger.debug("Clickhouse: Creating Aggregate Tables")

    # Create Aggregeate Tables if they don't exist
    if "daily_aggregated_spend_per_model" not in table_names:
        verbose_logger.debug("Clickhouse: Creating daily_aggregated_spend_per_model")
        client.command(
            """
            CREATE TABLE daily_aggregated_spend_per_model
            (
                `day` Date,
                `DailySpend` AggregateFunction(sum, Float64),
                `model` String
            )
            ENGINE = SummingMergeTree()
            ORDER BY (day, model);
            """
        )
    if "daily_aggregated_spend_per_api_key" not in table_names:
        verbose_logger.debug("Clickhouse: Creating daily_aggregated_spend_per_api_key")
        client.command(
            """
            CREATE TABLE daily_aggregated_spend_per_api_key
            (
                `day` Date,
                `DailySpend` AggregateFunction(sum, Float64),
                `api_key` String
            )
            ENGINE = SummingMergeTree()
            ORDER BY (day, api_key);
            """
        )
    if "daily_aggregated_spend_per_user" not in table_names:
        verbose_logger.debug("Clickhouse: Creating daily_aggregated_spend_per_user")
        client.command(
            """
            CREATE TABLE daily_aggregated_spend_per_user
            (
                `day` Date,
                `DailySpend` AggregateFunction(sum, Float64),
                `user` String
            )
            ENGINE = SummingMergeTree()
            ORDER BY (day, user);
            """
        )
    if "daily_aggregated_spend" not in table_names:
        verbose_logger.debug("Clickhouse: Creating daily_aggregated_spend")
        client.command(
            """
            CREATE TABLE daily_aggregated_spend
            (
                `day` Date,
                `DailySpend` AggregateFunction(sum, Float64),
            )
            ENGINE = SummingMergeTree()
            ORDER BY (day);
            """
        )
    return


=======
>>>>>>> 551669ad
def _start_clickhouse():
    import clickhouse_connect

    port = os.getenv("CLICKHOUSE_PORT")
    clickhouse_host = os.getenv("CLICKHOUSE_HOST")
    if clickhouse_host is not None:
        verbose_logger.debug("setting up clickhouse")
        if port is not None and isinstance(port, str):
            port = int(port)

        client = clickhouse_connect.get_client(
            host=os.getenv("CLICKHOUSE_HOST"),
            port=port,
            username=os.getenv("CLICKHOUSE_USERNAME"),
            password=os.getenv("CLICKHOUSE_PASSWORD"),
        )
        # view all tables in DB
        response = client.query("SHOW TABLES")
        verbose_logger.debug(
            f"checking if litellm spend logs exists, all tables={response.result_rows}"
        )
        # all tables is returned like this: all tables = [('new_table',), ('spend_logs',)]
        # check if spend_logs in all tables
        table_names = [all_tables[0] for all_tables in response.result_rows]

        if "spend_logs" not in table_names:
            verbose_logger.debug(
                "Clickhouse: spend logs table does not exist... creating it"
            )

            response = client.command(
                """
                CREATE TABLE default.spend_logs
                (
                    `request_id` String,
                    `call_type` String,
                    `api_key` String,
                    `spend` Float64,
                    `total_tokens` Int256,
                    `prompt_tokens` Int256,
                    `completion_tokens` Int256,
                    `startTime` DateTime,
                    `endTime` DateTime,
                    `model` String,
                    `user` String,
                    `metadata` String,
                    `cache_hit` String,
                    `cache_key` String,
                    `request_tags` String
                )
                ENGINE = MergeTree
                ORDER BY tuple();
                """
            )
        else:
            # check if spend logs exist, if it does then return the schema
            response = client.query("DESCRIBE default.spend_logs")
            verbose_logger.debug(f"spend logs schema ={response.result_rows}")

        # RUN Enterprise Clickhouse Setup
        # TLDR: For Enterprise - we create views / aggregate tables for low latency reporting APIs
        from litellm.proxy.enterprise.utils import _create_clickhouse_aggregate_tables
        from litellm.proxy.enterprise.utils import _create_clickhouse_material_views

        _create_clickhouse_aggregate_tables(client=client, table_names=table_names)
        _create_clickhouse_material_views(client=client, table_names=table_names)


class ClickhouseLogger:
    # Class variables or attributes
    def __init__(self, endpoint=None, headers=None):
        import clickhouse_connect

        _start_clickhouse()

        verbose_logger.debug(
            f"ClickhouseLogger init, host {os.getenv('CLICKHOUSE_HOST')}, port {os.getenv('CLICKHOUSE_PORT')}, username {os.getenv('CLICKHOUSE_USERNAME')}"
        )

        port = os.getenv("CLICKHOUSE_PORT")
        if port is not None and isinstance(port, str):
            port = int(port)

        client = clickhouse_connect.get_client(
            host=os.getenv("CLICKHOUSE_HOST"),
            port=port,
            username=os.getenv("CLICKHOUSE_USERNAME"),
            password=os.getenv("CLICKHOUSE_PASSWORD"),
        )
        self.client = client

    # This is sync, because we run this in a separate thread. Running in a sepearate thread ensures it will never block an LLM API call
    # Experience with s3, Langfuse shows that async logging events are complicated and can block LLM calls
    def log_event(
        self, kwargs, response_obj, start_time, end_time, user_id, print_verbose
    ):
        try:
            verbose_logger.debug(
                f"ClickhouseLogger Logging - Enters logging function for model {kwargs}"
            )
            # follows the same params as langfuse.py
            from litellm.proxy.utils import get_logging_payload

            payload = get_logging_payload(
                kwargs=kwargs,
                response_obj=response_obj,
                start_time=start_time,
                end_time=end_time,
            )
            metadata = payload.get("metadata", "") or ""
            request_tags = payload.get("request_tags", "") or ""
            payload["metadata"] = str(metadata)
            payload["request_tags"] = str(request_tags)
            # Build the initial payload

            verbose_logger.debug(f"\nClickhouse Logger - Logging payload = {payload}")

            # just get the payload items in one array and payload keys in 2nd array
            values = []
            keys = []
            for key, value in payload.items():
                keys.append(key)
                values.append(value)
            data = [values]

            response = self.client.insert("default.spend_logs", data, column_names=keys)

            # make request to endpoint with payload
            verbose_logger.debug(f"Clickhouse Logger - final response = {response}")
        except Exception as e:
            traceback.print_exc()
            verbose_logger.debug(f"Clickhouse - {str(e)}\n{traceback.format_exc()}")
            pass<|MERGE_RESOLUTION|>--- conflicted
+++ resolved
@@ -27,7 +27,6 @@
 from litellm._logging import print_verbose, verbose_logger
 
 
-<<<<<<< HEAD
 def create_client():
     try:
         import clickhouse_connect
@@ -173,143 +172,6 @@
 # build_daily_metrics()
 
 
-def _create_clickhouse_material_views(client=None, table_names=[]):
-    # Create Materialized Views if they don't exist
-    # Materialized Views send new inserted rows to the aggregate tables
-
-    verbose_logger.debug("Clickhouse: Creating Materialized Views")
-    if "daily_aggregated_spend_per_model_mv" not in table_names:
-        verbose_logger.debug("Clickhouse: Creating daily_aggregated_spend_per_model_mv")
-        client.command(
-            """
-            CREATE MATERIALIZED VIEW daily_aggregated_spend_per_model_mv
-            TO daily_aggregated_spend_per_model
-            AS
-            SELECT
-                toDate(startTime) as day,
-                sumState(spend) AS DailySpend,
-                model as model
-            FROM spend_logs
-            GROUP BY
-                day, model
-            """
-        )
-    if "daily_aggregated_spend_per_api_key_mv" not in table_names:
-        verbose_logger.debug(
-            "Clickhouse: Creating daily_aggregated_spend_per_api_key_mv"
-        )
-        client.command(
-            """
-            CREATE MATERIALIZED VIEW daily_aggregated_spend_per_api_key_mv
-            TO daily_aggregated_spend_per_api_key
-            AS
-            SELECT
-                toDate(startTime) as day,
-                sumState(spend) AS DailySpend,
-                api_key as api_key
-            FROM spend_logs
-            GROUP BY
-                day, api_key
-            """
-        )
-    if "daily_aggregated_spend_per_user_mv" not in table_names:
-        verbose_logger.debug("Clickhouse: Creating daily_aggregated_spend_per_user_mv")
-        client.command(
-            """
-            CREATE MATERIALIZED VIEW daily_aggregated_spend_per_user_mv
-            TO daily_aggregated_spend_per_user
-            AS
-            SELECT
-                toDate(startTime) as day,
-                sumState(spend) AS DailySpend,
-                user as user
-            FROM spend_logs
-            GROUP BY
-                day, user
-            """
-        )
-    if "daily_aggregated_spend_mv" not in table_names:
-        verbose_logger.debug("Clickhouse: Creating daily_aggregated_spend_mv")
-        client.command(
-            """
-            CREATE MATERIALIZED VIEW daily_aggregated_spend_mv
-            TO daily_aggregated_spend
-            AS
-            SELECT
-                toDate(startTime) as day,
-                sumState(spend) AS DailySpend
-            FROM spend_logs
-            GROUP BY
-                day
-            """
-        )
-
-
-def _create_clickhouse_aggregate_tables(client=None, table_names=[]):
-    # Basic Logging works without this - this is only used for low latency reporting apis
-    verbose_logger.debug("Clickhouse: Creating Aggregate Tables")
-
-    # Create Aggregeate Tables if they don't exist
-    if "daily_aggregated_spend_per_model" not in table_names:
-        verbose_logger.debug("Clickhouse: Creating daily_aggregated_spend_per_model")
-        client.command(
-            """
-            CREATE TABLE daily_aggregated_spend_per_model
-            (
-                `day` Date,
-                `DailySpend` AggregateFunction(sum, Float64),
-                `model` String
-            )
-            ENGINE = SummingMergeTree()
-            ORDER BY (day, model);
-            """
-        )
-    if "daily_aggregated_spend_per_api_key" not in table_names:
-        verbose_logger.debug("Clickhouse: Creating daily_aggregated_spend_per_api_key")
-        client.command(
-            """
-            CREATE TABLE daily_aggregated_spend_per_api_key
-            (
-                `day` Date,
-                `DailySpend` AggregateFunction(sum, Float64),
-                `api_key` String
-            )
-            ENGINE = SummingMergeTree()
-            ORDER BY (day, api_key);
-            """
-        )
-    if "daily_aggregated_spend_per_user" not in table_names:
-        verbose_logger.debug("Clickhouse: Creating daily_aggregated_spend_per_user")
-        client.command(
-            """
-            CREATE TABLE daily_aggregated_spend_per_user
-            (
-                `day` Date,
-                `DailySpend` AggregateFunction(sum, Float64),
-                `user` String
-            )
-            ENGINE = SummingMergeTree()
-            ORDER BY (day, user);
-            """
-        )
-    if "daily_aggregated_spend" not in table_names:
-        verbose_logger.debug("Clickhouse: Creating daily_aggregated_spend")
-        client.command(
-            """
-            CREATE TABLE daily_aggregated_spend
-            (
-                `day` Date,
-                `DailySpend` AggregateFunction(sum, Float64),
-            )
-            ENGINE = SummingMergeTree()
-            ORDER BY (day);
-            """
-        )
-    return
-
-
-=======
->>>>>>> 551669ad
 def _start_clickhouse():
     import clickhouse_connect
 
