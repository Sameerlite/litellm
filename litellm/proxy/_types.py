--- conflicted
+++ resolved
@@ -1111,17 +1111,7 @@
 
     org_id: Optional[str] = None  # org id for a given key
 
-<<<<<<< HEAD
-    # hidden params used for parallel request limiting, not required to create a token
-    user_id_rate_limits: Optional[dict] = None
-    team_id_rate_limits: Optional[dict] = None
-
     model_config = ConfigDict(protected_namespaces=())
-=======
-    class Config:
-        protected_namespaces = ()
->>>>>>> eeaf4d83
-
 
 class LiteLLM_VerificationTokenView(LiteLLM_VerificationToken):
     """
