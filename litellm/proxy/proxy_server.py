import sys, os, platform, time, copy, re, asyncio, inspect
import threading, ast
import shutil, random, traceback, requests
from datetime import datetime, timedelta, timezone
from typing import Optional, List
import secrets, subprocess
import hashlib, uuid
import warnings
import importlib
import warnings


def showwarning(message, category, filename, lineno, file=None, line=None):
    traceback_info = f"{filename}:{lineno}: {category.__name__}: {message}\n"
    if file is not None:
        file.write(traceback_info)


warnings.showwarning = showwarning
warnings.filterwarnings("default", category=UserWarning)

# Your client code here


messages: list = []
sys.path.insert(
    0, os.path.abspath("../..")
)  # Adds the parent directory to the system path - for litellm local dev

try:
    import fastapi
    import backoff
    import yaml
    import orjson
    import logging
    from apscheduler.schedulers.asyncio import AsyncIOScheduler
except ImportError as e:
    raise ImportError(f"Missing dependency {e}. Run `pip install 'litellm[proxy]'`")

import random

list_of_messages = [
    "'The thing I wish you improved is...'",
    "'A feature I really want is...'",
    "'The worst thing about this product is...'",
    "'This product would be better if...'",
    "'I don't like how this works...'",
    "'It would help me if you could add...'",
    "'This feature doesn't meet my needs because...'",
    "'I get frustrated when the product...'",
]


def generate_feedback_box():
    box_width = 60

    # Select a random message
    message = random.choice(list_of_messages)

    print()  # noqa
    print("\033[1;37m" + "#" + "-" * box_width + "#\033[0m")  # noqa
    print("\033[1;37m" + "#" + " " * box_width + "#\033[0m")  # noqa
    print("\033[1;37m" + "# {:^59} #\033[0m".format(message))  # noqa
    print(  # noqa
        "\033[1;37m"
        + "# {:^59} #\033[0m".format("https://github.com/BerriAI/litellm/issues/new")
    )  # noqa
    print("\033[1;37m" + "#" + " " * box_width + "#\033[0m")  # noqa
    print("\033[1;37m" + "#" + "-" * box_width + "#\033[0m")  # noqa
    print()  # noqa
    print(" Thank you for using LiteLLM! - Krrish & Ishaan")  # noqa
    print()  # noqa
    print()  # noqa
    print()  # noqa
    print(  # noqa
        "\033[1;31mGive Feedback / Get Help: https://github.com/BerriAI/litellm/issues/new\033[0m"
    )  # noqa
    print()  # noqa
    print()  # noqa


import litellm
from litellm.proxy.utils import (
    PrismaClient,
    DBClient,
    get_instance_fn,
    ProxyLogging,
    _cache_user_row,
    send_email,
    get_logging_payload,
    reset_budget,
    hash_token,
    html_form,
    _read_request_body,
)
from litellm.proxy.secret_managers.google_kms import load_google_kms
import pydantic
from litellm.proxy._types import *
from litellm.caching import DualCache
from litellm.proxy.health_check import perform_health_check
from litellm._logging import verbose_router_logger, verbose_proxy_logger

try:
    from litellm._version import version
except:
    version = "0.0.0"
litellm.suppress_debug_info = True
from fastapi import (
    FastAPI,
    Request,
    HTTPException,
    status,
    Depends,
    BackgroundTasks,
    Header,
    Response,
    Form,
)
from fastapi.routing import APIRouter
from fastapi.security import OAuth2PasswordBearer
from fastapi.encoders import jsonable_encoder
from fastapi.responses import (
    StreamingResponse,
    FileResponse,
    ORJSONResponse,
    JSONResponse,
)
from fastapi.responses import RedirectResponse
from fastapi.middleware.cors import CORSMiddleware
from fastapi.staticfiles import StaticFiles
from fastapi.security.api_key import APIKeyHeader
import json
import logging
from typing import Union

ui_link = f"/ui/"
ui_message = (
    f"👉 [```LiteLLM Admin Panel on /ui```]({ui_link}). Create, Edit Keys with SSO"
)
app = FastAPI(
    docs_url="/",
    title="LiteLLM API",
    description=f"Proxy Server to call 100+ LLMs in the OpenAI format\n\n{ui_message}",
    version=version,
)


class ProxyException(Exception):
    # NOTE: DO NOT MODIFY THIS
    # This is used to map exactly to OPENAI Exceptions
    def __init__(
        self,
        message: str,
        type: str,
        param: Optional[str],
        code: Optional[int],
    ):
        self.message = message
        self.type = type
        self.param = param
        self.code = code


@app.exception_handler(ProxyException)
async def openai_exception_handler(request: Request, exc: ProxyException):
    # NOTE: DO NOT MODIFY THIS, its crucial to map to Openai exceptions
    return JSONResponse(
        status_code=int(exc.code)
        if exc.code
        else status.HTTP_500_INTERNAL_SERVER_ERROR,
        content={
            "error": {
                "message": exc.message,
                "type": exc.type,
                "param": exc.param,
                "code": exc.code,
            }
        },
    )


router = APIRouter()
origins = ["*"]

# get current directory
try:
    current_dir = os.path.dirname(os.path.abspath(__file__))
    ui_path = os.path.join(current_dir, "_experimental", "out")
    app.mount("/ui", StaticFiles(directory=ui_path, html=True), name="ui")
except:
    pass
app.add_middleware(
    CORSMiddleware,
    allow_origins=origins,
    allow_credentials=True,
    allow_methods=["*"],
    allow_headers=["*"],
)


from typing import Dict

api_key_header = APIKeyHeader(
    name="Authorization", auto_error=False, description="Bearer token"
)
user_api_base = None
user_model = None
user_debug = False
user_max_tokens = None
user_request_timeout = None
user_temperature = None
user_telemetry = True
user_config = None
user_headers = None
user_config_file_path = f"config_{int(time.time())}.yaml"
local_logging = True  # writes logs to a local api_log.json file for debugging
experimental = False
#### GLOBAL VARIABLES ####
llm_router: Optional[litellm.Router] = None
llm_model_list: Optional[list] = None
general_settings: dict = {}
log_file = "api_log.json"
worker_config = None
master_key = None
otel_logging = False
prisma_client: Optional[PrismaClient] = None
custom_db_client: Optional[DBClient] = None
user_api_key_cache = DualCache()
user_custom_auth = None
user_custom_key_generate = None
use_background_health_checks = None
use_queue = False
health_check_interval = None
health_check_results = {}
queue: List = []
litellm_proxy_budget_name = "litellm-proxy-budget"
### INITIALIZE GLOBAL LOGGING OBJECT ###
proxy_logging_obj = ProxyLogging(user_api_key_cache=user_api_key_cache)
### REDIS QUEUE ###
async_result = None
celery_app_conn = None
celery_fn = None  # Redis Queue for handling requests
### logger ###


def usage_telemetry(
    feature: str,
):  # helps us know if people are using this feature. Set `litellm --telemetry False` to your cli call to turn this off
    if user_telemetry:
        data = {"feature": feature}  # "local_proxy_server"
        threading.Thread(
            target=litellm.utils.litellm_telemetry, args=(data,), daemon=True
        ).start()


def _get_bearer_token(
    api_key: str,
):
    if api_key.startswith("Bearer "):  # ensure Bearer token passed in
        api_key = api_key.replace("Bearer ", "")  # extract the token
    else:
        api_key = ""
    return api_key


def _get_pydantic_json_dict(pydantic_obj: BaseModel) -> dict:
    try:
        return pydantic_obj.model_dump()  # type: ignore
    except:
        # if using pydantic v1
        return pydantic_obj.dict()


async def user_api_key_auth(
    request: Request, api_key: str = fastapi.Security(api_key_header)
) -> UserAPIKeyAuth:
    global master_key, prisma_client, llm_model_list, user_custom_auth, custom_db_client
    try:
        if isinstance(api_key, str):
            passed_in_key = api_key
            api_key = _get_bearer_token(api_key=api_key)

        ### USER-DEFINED AUTH FUNCTION ###
        if user_custom_auth is not None:
            response = await user_custom_auth(request=request, api_key=api_key)
            return UserAPIKeyAuth.model_validate(response)

        ### LITELLM-DEFINED AUTH FUNCTION ###
        if master_key is None:
            if isinstance(api_key, str):
                return UserAPIKeyAuth(api_key=api_key)
            else:
                return UserAPIKeyAuth()

        route: str = request.url.path
        if route == "/user/auth":
            if general_settings.get("allow_user_auth", False) == True:
                return UserAPIKeyAuth()
            else:
                raise HTTPException(
                    status_code=status.HTTP_403_FORBIDDEN,
                    detail="'allow_user_auth' not set or set to False",
                )
        elif (
            route == "/routes"
            or route == "/"
            or route == "/health/liveliness"
            or route == "/health/readiness"
            or route == "/test"
            or route == "/config/yaml"
        ):
            """
            Unprotected endpoints
            """
            return UserAPIKeyAuth()

        if api_key is None:  # only require api key if master key is set
            raise Exception(f"No api key passed in.")

        if secrets.compare_digest(api_key, ""):
            # missing 'Bearer ' prefix
            raise Exception(
                f"Malformed API Key passed in. Ensure Key has `Bearer ` prefix. Passed in: {passed_in_key}"
            )

        ### CHECK IF ADMIN ###
        # note: never string compare api keys, this is vulenerable to a time attack. Use secrets.compare_digest instead
        is_master_key_valid = secrets.compare_digest(api_key, master_key)
        if is_master_key_valid:
            return UserAPIKeyAuth(api_key=master_key)

        if isinstance(
            api_key, str
        ):  # if generated token, make sure it starts with sk-.
            assert api_key.startswith("sk-")  # prevent token hashes from being used
        if route.startswith("/config/") and not is_master_key_valid:
            raise Exception(f"Only admin can modify config")

        if (
            prisma_client is None and custom_db_client is None
        ):  # if both master key + user key submitted, and user key != master key, and no db connected, raise an error
            raise Exception("No connected db.")

        ## check for cache hit (In-Memory Cache)
        original_api_key = api_key  # (Patch: For DynamoDB Backwards Compatibility)
        if api_key.startswith("sk-"):
            api_key = hash_token(token=api_key)
        valid_token = user_api_key_cache.get_cache(key=api_key)
        if valid_token is None:
            ## check db
            verbose_proxy_logger.debug(f"api key: {api_key}")
            if prisma_client is not None:
                valid_token = await prisma_client.get_data(
                    token=api_key,
                )

            elif custom_db_client is not None:
                try:
                    valid_token = await custom_db_client.get_data(
                        key=api_key, table_name="key"
                    )
                except:
                    # (Patch: For DynamoDB Backwards Compatibility)
                    valid_token = await custom_db_client.get_data(
                        key=original_api_key, table_name="key"
                    )
            verbose_proxy_logger.debug(f"Token from db: {valid_token}")
        elif valid_token is not None:
            verbose_proxy_logger.debug(f"API Key Cache Hit!")
        if valid_token:
            # Got Valid Token from Cache, DB
            # Run checks for
            # 1. If token can call model
            # 2. If user_id for this token is in budget
            # 3. If 'user' passed to /chat/completions, /embeddings endpoint is in budget
            # 4. If token is expired
            # 5. If token spend is under Budget for the token

            # Check 1. If token can call model
            litellm.model_alias_map = valid_token.aliases
            config = valid_token.config
            if config != {}:
                model_list = config.get("model_list", [])
                llm_model_list = model_list
                verbose_proxy_logger.debug(
                    f"\n new llm router model list {llm_model_list}"
                )
            if (
                len(valid_token.models) == 0
            ):  # assume an empty model list means all models are allowed to be called
                pass
            else:
                try:
                    data = await request.json()
                except json.JSONDecodeError:
                    data = {}  # Provide a default value, such as an empty dictionary
                model = data.get("model", None)
                if model in litellm.model_alias_map:
                    model = litellm.model_alias_map[model]

                ## check if model in allowed model names
                verbose_proxy_logger.debug(
                    f"LLM Model List pre access group check: {llm_model_list}"
                )
                access_groups = []
                if llm_model_list is not None:
                    for m in llm_model_list:
                        for group in m.get("model_info", {}).get("access_groups", []):
                            access_groups.append((m["model_name"], group))

                allowed_models = valid_token.models
                access_group_idx = set()
                if (
                    len(access_groups) > 0
                ):  # check if token contains any model access groups
                    for idx, m in enumerate(valid_token.models):
                        for model_name, group in access_groups:
                            if m == group:
                                access_group_idx.add(idx)
                                allowed_models.append(model_name)
                verbose_proxy_logger.debug(
                    f"model: {model}; allowed_models: {allowed_models}"
                )
                if model is not None and model not in allowed_models:
                    raise ValueError(
                        f"API Key not allowed to access model. This token can only access models={valid_token.models}. Tried to access {model}"
                    )
                for val in access_group_idx:
                    allowed_models.pop(val)
                valid_token.models = allowed_models
                verbose_proxy_logger.debug(
                    f"filtered allowed_models: {allowed_models}; valid_token.models: {valid_token.models}"
                )

            # Check 2. If user_id for this token is in budget
            ## Check 2.1 If global proxy is in budget
            ## Check 2.2 [OPTIONAL - checked only if litellm.max_user_budget is not None] If 'user' passed in /chat/completions is in budget
            if valid_token.user_id is not None:
<<<<<<< HEAD
                user_id_list = [valid_token.user_id, litellm_proxy_budget_name]
                user_id_information = None
                for id in user_id_list:
                    value = user_api_key_cache.get_cache(key=id)
                    if value is not None:
                        if user_id_information is None:
                            user_id_information = []
                        user_id_information.append(value)
                if user_id_information is None or (
                    isinstance(user_id_information, list)
                    and len(user_id_information) < 2
                ):
                    if prisma_client is not None:
                        user_id_information = await prisma_client.get_data(
                            user_id_list=[
                                valid_token.user_id,
                                litellm_proxy_budget_name,
                            ],
                            table_name="user",
                            query_type="find_all",
                        )
                        for _id in user_id_information:
                            user_api_key_cache.set_cache(
                                key=_id["user_id"], value=_id, ttl=600
                            )
                    if custom_db_client is not None:
                        user_id_information = await custom_db_client.get_data(
                            key=valid_token.user_id, table_name="user"
                        )
=======
                user_id_list = [
                    valid_token.user_id,
                    litellm_proxy_budget_name,
                ]
                if (
                    litellm.max_user_budget is not None
                ):  # Check if 'user' passed in /chat/completions is in budget, only checked if litellm.max_user_budget is set
                    request_data = await _read_request_body(request=request)
                    user_passed_to_chat_completions = request_data.get("user", None)
                    if user_passed_to_chat_completions is not None:
                        user_id_list.append(user_passed_to_chat_completions)

                if prisma_client is not None:
                    user_id_information = await prisma_client.get_data(
                        user_id_list=user_id_list,
                        table_name="user",
                        query_type="find_all",
                    )
                if custom_db_client is not None:
                    user_id_information = await custom_db_client.get_data(
                        key=valid_token.user_id, table_name="user"
                    )
>>>>>>> 73d8e3e6

                verbose_proxy_logger.debug(
                    f"user_id_information: {user_id_information}"
                )

                if user_id_information is not None:
                    if isinstance(user_id_information, list):
                        ## Check if user in budget
                        for _user in user_id_information:
                            if _user is None:
                                continue
                            assert isinstance(_user, dict)
                            # check if user is admin #
                            if (
                                _user.get("user_role", None) is not None
                                and _user.get("user_role") == "proxy_admin"
                            ):
                                return UserAPIKeyAuth(api_key=master_key)
                            # Token exists, not expired now check if its in budget for the user
                            user_max_budget = _user.get("max_budget", None)
                            user_current_spend = _user.get("spend", None)

                            verbose_proxy_logger.debug(
                                f"user_id: {_user.get('user_id', None)}; user_max_budget: {user_max_budget}; user_current_spend: {user_current_spend}"
                            )

                            if (
                                user_max_budget is not None
                                and user_current_spend is not None
                            ):
                                asyncio.create_task(
                                    proxy_logging_obj.budget_alerts(
                                        user_max_budget=user_max_budget,
                                        user_current_spend=user_current_spend,
                                        type="user_and_proxy_budget",
                                        user_info=_user,
                                    )
                                )

                                _user_id = _user.get("user_id", None)
                                if user_current_spend > user_max_budget:
                                    raise Exception(
                                        f"ExceededBudget: User {_user_id} has exceeded their budget. Current spend: {user_current_spend}; Max Budget: {user_max_budget}"
                                    )
                    else:
                        # Token exists, not expired now check if its in budget for the user
                        user_max_budget = getattr(
                            user_id_information, "max_budget", None
                        )
                        user_current_spend = getattr(user_id_information, "spend", None)

                        if (
                            user_max_budget is not None
                            and user_current_spend is not None
                        ):
                            asyncio.create_task(
                                proxy_logging_obj.budget_alerts(
                                    user_max_budget=user_max_budget,
                                    user_current_spend=user_current_spend,
                                    type="user_budget",
                                    user_info=user_id_information,
                                )
                            )

                            if user_current_spend > user_max_budget:
                                raise Exception(
                                    f"ExceededBudget: User {valid_token.user_id} has exceeded their budget. Current spend: {user_current_spend}; Max Budget: {user_max_budget}"
                                )

            # Check 3. If token is expired
            if valid_token.expires is not None:
                current_time = datetime.now(timezone.utc)
                expiry_time = datetime.fromisoformat(valid_token.expires)
                if (
                    expiry_time.tzinfo is None
                    or expiry_time.tzinfo.utcoffset(expiry_time) is None
                ):
                    expiry_time = expiry_time.replace(tzinfo=timezone.utc)
                verbose_proxy_logger.debug(
                    f"Checking if token expired, expiry time {expiry_time} and current time {current_time}"
                )
                if expiry_time < current_time:
                    # Token exists but is expired.
                    raise HTTPException(
                        status_code=status.HTTP_403_FORBIDDEN,
                        detail=f"Authentication Error - Expired Key. Key Expiry time {expiry_time} and current time {current_time}",
                    )

            # Check 4. Token Spend is under budget
            if valid_token.spend is not None and valid_token.max_budget is not None:
                asyncio.create_task(
                    proxy_logging_obj.budget_alerts(
                        user_max_budget=valid_token.max_budget,
                        user_current_spend=valid_token.spend,
                        type="token_budget",
                        user_info=valid_token,
                    )
                )

                if valid_token.spend > valid_token.max_budget:
                    raise Exception(
                        f"ExceededTokenBudget: Current spend for token: {valid_token.spend}; Max Budget for Token: {valid_token.max_budget}"
                    )

            # Token passed all checks
            api_key = valid_token.token

            # Add hashed token to cache
            user_api_key_cache.set_cache(key=api_key, value=valid_token, ttl=600)
            valid_token_dict = _get_pydantic_json_dict(valid_token)
            valid_token_dict.pop("token", None)
            """
            asyncio create task to update the user api key cache with the user db table as well

            This makes the user row data accessible to pre-api call hooks.
            """
            if prisma_client is not None:
                asyncio.create_task(
                    _cache_user_row(
                        user_id=valid_token.user_id,
                        cache=user_api_key_cache,
                        db=prisma_client,
                    )
                )
            elif custom_db_client is not None:
                asyncio.create_task(
                    _cache_user_row(
                        user_id=valid_token.user_id,
                        cache=user_api_key_cache,
                        db=custom_db_client,
                    )
                )
            if (
                route.startswith("/key/")
                or route.startswith("/user/")
                or route.startswith("/model/")
                or route.startswith("/spend/")
            ) and (not is_master_key_valid):
                allow_user_auth = False
                if (
                    general_settings.get("allow_user_auth", False) == True
                    or _has_user_setup_sso() == True
                ):
                    allow_user_auth = True  # user can create and delete their own keys
                # enters this block when allow_user_auth is set to False
                if route == "/key/info":
                    # check if user can access this route
                    query_params = request.query_params
                    key = query_params.get("key")
                    if (
                        key is not None
                        and prisma_client.hash_token(token=key) != api_key
                    ):
                        raise HTTPException(
                            status_code=status.HTTP_403_FORBIDDEN,
                            detail="user not allowed to access this key's info",
                        )
                elif route == "/user/info":
                    # check if user can access this route
                    query_params = request.query_params
                    user_id = query_params.get("user_id")
                    verbose_proxy_logger.debug(
                        f"user_id: {user_id} & valid_token.user_id: {valid_token.user_id}"
                    )
                    if user_id != valid_token.user_id:
                        raise HTTPException(
                            status_code=status.HTTP_403_FORBIDDEN,
                            detail="key not allowed to access this user's info",
                        )
                elif route == "/user/update":
                    raise HTTPException(
                        status_code=status.HTTP_403_FORBIDDEN,
                        detail="only proxy admin can update user settings. Tried calling `/user/update`",
                    )
                elif route == "/model/info":
                    # /model/info just shows models user has access to
                    pass
                elif allow_user_auth == True and route == "/key/generate":
                    pass
                elif allow_user_auth == True and route == "/key/delete":
                    pass
                elif route == "/spend/logs":
                    # check if user can access this route
                    # user can only access this route if
                    # - api_key they need logs for has the same user_id as the one used for auth
                    query_params = request.query_params
                    api_key = query_params.get(
                        "api_key"
                    )  # UI, will only pass hashed tokens
                    token_info = await prisma_client.get_data(
                        token=api_key, table_name="key", query_type="find_unique"
                    )
                    if secrets.compare_digest(token_info.user_id, valid_token.user_id):
                        pass
                    else:
                        raise HTTPException(
                            status_code=status.HTTP_403_FORBIDDEN,
                            detail="user not allowed to access this key's info",
                        )
                else:
                    raise Exception(
                        f"Only master key can be used to generate, delete, update or get info for new keys/users. Value of allow_user_auth={allow_user_auth}"
                    )

        # check if token is from litellm-ui, litellm ui makes keys to allow users to login with sso. These keys can only be used for LiteLLM UI functions
        # sso/login, ui/login, /key functions and /user functions
        # this will never be allowed to call /chat/completions
        token_team = getattr(valid_token, "team_id", None)
        if token_team is not None:
            if token_team == "litellm-dashboard":
                # this token is only used for managing the ui
                allowed_routes = [
                    "/sso",
                    "/login",
                    "/key",
                    "/spend",
                    "/user",
                ]
                # check if the current route startswith any of the allowed routes
                if (
                    route is not None
                    and isinstance(route, str)
                    and any(
                        route.startswith(allowed_route)
                        for allowed_route in allowed_routes
                    )
                ):
                    # Do something if the current route starts with any of the allowed routes
                    pass
                else:
                    raise Exception(
                        f"This key is made for LiteLLM UI, Tried to access route: {route}. Not allowed"
                    )
            return UserAPIKeyAuth(api_key=api_key, **valid_token_dict)
        else:
            raise Exception(f"Invalid Key Passed to LiteLLM Proxy")
    except Exception as e:
        # verbose_proxy_logger.debug(f"An exception occurred - {traceback.format_exc()}")
        traceback.print_exc()
        if isinstance(e, HTTPException):
            raise ProxyException(
                message=getattr(e, "detail", f"Authentication Error({str(e)})"),
                type="auth_error",
                param=getattr(e, "param", "None"),
                code=getattr(e, "status_code", status.HTTP_401_UNAUTHORIZED),
            )
        elif isinstance(e, ProxyException):
            raise e
        raise ProxyException(
            message="Authentication Error, " + str(e),
            type="auth_error",
            param=getattr(e, "param", "None"),
            code=status.HTTP_401_UNAUTHORIZED,
        )


def prisma_setup(database_url: Optional[str]):
    global prisma_client, proxy_logging_obj, user_api_key_cache

    if database_url is not None:
        try:
            prisma_client = PrismaClient(
                database_url=database_url, proxy_logging_obj=proxy_logging_obj
            )
        except Exception as e:
            raise e


def load_from_azure_key_vault(use_azure_key_vault: bool = False):
    if use_azure_key_vault is False:
        return

    try:
        from azure.keyvault.secrets import SecretClient
        from azure.identity import ClientSecretCredential

        # Set your Azure Key Vault URI
        KVUri = os.getenv("AZURE_KEY_VAULT_URI", None)

        # Set your Azure AD application/client ID, client secret, and tenant ID
        client_id = os.getenv("AZURE_CLIENT_ID", None)
        client_secret = os.getenv("AZURE_CLIENT_SECRET", None)
        tenant_id = os.getenv("AZURE_TENANT_ID", None)

        if (
            KVUri is not None
            and client_id is not None
            and client_secret is not None
            and tenant_id is not None
        ):
            # Initialize the ClientSecretCredential
            credential = ClientSecretCredential(
                client_id=client_id, client_secret=client_secret, tenant_id=tenant_id
            )

            # Create the SecretClient using the credential
            client = SecretClient(vault_url=KVUri, credential=credential)

            litellm.secret_manager_client = client
            litellm._key_management_system = KeyManagementSystem.AZURE_KEY_VAULT
        else:
            raise Exception(
                f"Missing KVUri or client_id or client_secret or tenant_id from environment"
            )
    except Exception as e:
        verbose_proxy_logger.debug(
            "Error when loading keys from Azure Key Vault. Ensure you run `pip install azure-identity azure-keyvault-secrets`"
        )


def cost_tracking():
    global prisma_client, custom_db_client
    if prisma_client is not None or custom_db_client is not None:
        if isinstance(litellm.success_callback, list):
            verbose_proxy_logger.debug("setting litellm success callback to track cost")
            if (_PROXY_track_cost_callback) not in litellm.success_callback:  # type: ignore
                litellm.success_callback.append(_PROXY_track_cost_callback)  # type: ignore


async def _PROXY_track_cost_callback(
    kwargs,  # kwargs to completion
    completion_response: litellm.ModelResponse,  # response from completion
    start_time=None,
    end_time=None,  # start/end time for completion
):
    verbose_proxy_logger.debug(f"INSIDE _PROXY_track_cost_callback")
    global prisma_client, custom_db_client
    try:
        # check if it has collected an entire stream response
        verbose_proxy_logger.debug(f"Proxy: In track_cost_callback for {kwargs}")
        verbose_proxy_logger.debug(
            f"kwargs stream: {kwargs.get('stream', None)} + complete streaming response: {kwargs.get('complete_streaming_response', None)}"
        )
        litellm_params = kwargs.get("litellm_params", {}) or {}
        proxy_server_request = litellm_params.get("proxy_server_request") or {}
        user_id = proxy_server_request.get("body", {}).get("user", None)
        if kwargs.get("response_cost", None) is not None:
            response_cost = kwargs["response_cost"]
            user_api_key = kwargs["litellm_params"]["metadata"].get(
                "user_api_key", None
            )

            user_id = user_id or kwargs["litellm_params"]["metadata"].get(
                "user_api_key_user_id", None
            )

            if kwargs.get("cache_hit", False) == True:
                response_cost = 0.0
                verbose_proxy_logger.info(
                    f"Cache Hit: response_cost {response_cost}, for user_id {user_id}"
                )

            verbose_proxy_logger.info(
                f"response_cost {response_cost}, for user_id {user_id}"
            )
            verbose_proxy_logger.debug(
                f"user_api_key {user_api_key}, prisma_client: {prisma_client}, custom_db_client: {custom_db_client}"
            )
            if user_api_key is not None:
                await update_database(
                    token=user_api_key,
                    response_cost=response_cost,
                    user_id=user_id,
                    kwargs=kwargs,
                    completion_response=completion_response,
                    start_time=start_time,
                    end_time=end_time,
                )
            else:
                raise Exception("User API key missing from custom callback.")
        else:
            if kwargs["stream"] != True or (
                kwargs["stream"] == True
                and kwargs.get("complete_streaming_response") in kwargs
            ):
                raise Exception(
                    f"Model not in litellm model cost map. Add custom pricing - https://docs.litellm.ai/docs/proxy/custom_pricing"
                )
    except Exception as e:
        verbose_proxy_logger.debug(
            f"error in tracking cost callback - {traceback.format_exc}"
        )


async def update_database(
    token,
    response_cost,
    user_id=None,
    kwargs=None,
    completion_response=None,
    start_time=None,
    end_time=None,
):
    try:
        verbose_proxy_logger.info(
            f"Enters prisma db call, response_cost: {response_cost}, token: {token}; user_id: {user_id}"
        )

        ### [TODO] STEP 1: GET KEY + USER SPEND ### (key, user)

        ### [TODO] STEP 2: UPDATE SPEND ### (key, user, spend logs)

        ### UPDATE USER SPEND ###
        async def _update_user_db():
            """
            - Update that user's row
            - Update litellm-proxy-budget row (global proxy spend)
            """
<<<<<<< HEAD
            try:
                user_ids = [user_id, litellm_proxy_budget_name]
                data_list = []
                for id in user_ids:
                    if id is None:
                        continue
                    if prisma_client is not None:
                        existing_spend_obj = await prisma_client.get_data(user_id=id)
                    elif (
                        custom_db_client is not None and id != litellm_proxy_budget_name
                    ):
                        existing_spend_obj = await custom_db_client.get_data(
                            key=id, table_name="user"
                        )
                    verbose_proxy_logger.debug(
                        f"Updating existing_spend_obj: {existing_spend_obj}"
=======
            user_ids = [user_id, litellm_proxy_budget_name]
            data_list = []
            for id in user_ids:
                if id is None:
                    continue
                if prisma_client is not None:
                    existing_spend_obj = await prisma_client.get_data(user_id=id)
                elif custom_db_client is not None and id != litellm_proxy_budget_name:
                    existing_spend_obj = await custom_db_client.get_data(
                        key=id, table_name="user"
                    )
                verbose_proxy_logger.debug(
                    f"Updating existing_spend_obj: {existing_spend_obj}"
                )
                if existing_spend_obj is None:
                    # if user does not exist in LiteLLM_UserTable, create a new user
                    existing_spend = 0
                    max_user_budget = None
                    if litellm.max_user_budget is not None:
                        max_user_budget = litellm.max_user_budget
                    existing_spend_obj = LiteLLM_UserTable(
                        user_id=id, spend=0, max_budget=max_user_budget, user_email=None
>>>>>>> 73d8e3e6
                    )
                    if existing_spend_obj is None:
                        existing_spend = 0
                        existing_spend_obj = LiteLLM_UserTable(
                            user_id=id, spend=0, max_budget=None, user_email=None
                        )
                    else:
                        existing_spend = existing_spend_obj.spend

                    # Calculate the new cost by adding the existing cost and response_cost
                    existing_spend_obj.spend = existing_spend + response_cost

                    valid_token = user_api_key_cache.get_cache(key=id)
                    if valid_token is not None and isinstance(valid_token, dict):
                        user_api_key_cache.set_cache(
                            key=id, value=existing_spend_obj.json()
                        )

                    verbose_proxy_logger.debug(f"new cost: {existing_spend_obj.spend}")
                    data_list.append(existing_spend_obj)

                # Update the cost column for the given user id
                if prisma_client is not None:
                    await prisma_client.update_data(
                        data_list=data_list, query_type="update_many", table_name="user"
                    )
                elif custom_db_client is not None and user_id is not None:
                    new_spend = data_list[0].spend
                    await custom_db_client.update_data(
                        key=user_id, value={"spend": new_spend}, table_name="user"
                    )
            except Exception as e:
                verbose_proxy_logger.info(f"Update User DB call failed to execute")

        ### UPDATE KEY SPEND ###
        async def _update_key_db():
            try:
                verbose_proxy_logger.debug(
                    f"adding spend to key db. Response cost: {response_cost}. Token: {token}."
                )
                if prisma_client is not None:
                    # Fetch the existing cost for the given token
                    existing_spend_obj = await prisma_client.get_data(token=token)
                    verbose_proxy_logger.debug(
                        f"_update_key_db: existing spend: {existing_spend_obj}"
                    )
                    if existing_spend_obj is None:
                        existing_spend = 0
                    else:
                        existing_spend = existing_spend_obj.spend
                    # Calculate the new cost by adding the existing cost and response_cost
                    new_spend = existing_spend + response_cost

                    verbose_proxy_logger.debug(f"new cost: {new_spend}")
                    # Update the cost column for the given token
                    await prisma_client.update_data(
                        token=token, data={"spend": new_spend}
                    )

                    valid_token = user_api_key_cache.get_cache(key=token)
                    if valid_token is not None:
                        valid_token.spend = new_spend
                        user_api_key_cache.set_cache(key=token, value=valid_token)
                elif custom_db_client is not None:
                    # Fetch the existing cost for the given token
                    existing_spend_obj = await custom_db_client.get_data(
                        key=token, table_name="key"
                    )
                    verbose_proxy_logger.debug(
                        f"_update_key_db existing spend: {existing_spend_obj}"
                    )
                    if existing_spend_obj is None:
                        existing_spend = 0
                    else:
                        existing_spend = existing_spend_obj.spend
                    # Calculate the new cost by adding the existing cost and response_cost
                    new_spend = existing_spend + response_cost

                    verbose_proxy_logger.debug(f"new cost: {new_spend}")
                    # Update the cost column for the given token
                    await custom_db_client.update_data(
                        key=token, value={"spend": new_spend}, table_name="key"
                    )

                    valid_token = user_api_key_cache.get_cache(key=token)
                    if valid_token is not None:
                        valid_token.spend = new_spend
                        user_api_key_cache.set_cache(key=token, value=valid_token)
            except Exception as e:
                verbose_proxy_logger.info(f"Update Key DB Call failed to execute")

        ### UPDATE SPEND LOGS ###
        async def _insert_spend_log_to_db():
            try:
                # Helper to generate payload to log
                verbose_proxy_logger.debug("inserting spend log to db")
                payload = get_logging_payload(
                    kwargs=kwargs,
                    response_obj=completion_response,
                    start_time=start_time,
                    end_time=end_time,
                )

                payload["spend"] = response_cost
                if prisma_client is not None:
                    await prisma_client.insert_data(data=payload, table_name="spend")

                elif custom_db_client is not None:
                    await custom_db_client.insert_data(payload, table_name="spend")
            except Exception as e:
                verbose_proxy_logger.info(f"Update Spend Logs DB failed to execute")

        asyncio.create_task(_update_user_db())
        asyncio.create_task(_update_key_db())
        asyncio.create_task(_insert_spend_log_to_db())
        verbose_proxy_logger.info("Successfully updated spend in all 3 tables")
    except Exception as e:
        verbose_proxy_logger.debug(
            f"Error updating Prisma database: {traceback.format_exc()}"
        )
        pass


def run_ollama_serve():
    try:
        command = ["ollama", "serve"]

        with open(os.devnull, "w") as devnull:
            process = subprocess.Popen(command, stdout=devnull, stderr=devnull)
    except Exception as e:
        verbose_proxy_logger.debug(
            f"""
            LiteLLM Warning: proxy started with `ollama` model\n`ollama serve` failed with Exception{e}. \nEnsure you run `ollama serve`
        """
        )


async def _run_background_health_check():
    """
    Periodically run health checks in the background on the endpoints.

    Update health_check_results, based on this.
    """
    global health_check_results, llm_model_list, health_check_interval
    while True:
        healthy_endpoints, unhealthy_endpoints = await perform_health_check(
            model_list=llm_model_list
        )

        # Update the global variable with the health check results
        health_check_results["healthy_endpoints"] = healthy_endpoints
        health_check_results["unhealthy_endpoints"] = unhealthy_endpoints
        health_check_results["healthy_count"] = len(healthy_endpoints)
        health_check_results["unhealthy_count"] = len(unhealthy_endpoints)

        await asyncio.sleep(health_check_interval)


class ProxyConfig:
    """
    Abstraction class on top of config loading/updating logic. Gives us one place to control all config updating logic.
    """

    def __init__(self) -> None:
        pass

    def is_yaml(self, config_file_path: str) -> bool:
        if not os.path.isfile(config_file_path):
            return False

        _, file_extension = os.path.splitext(config_file_path)
        return file_extension.lower() == ".yaml" or file_extension.lower() == ".yml"

    async def get_config(self, config_file_path: Optional[str] = None) -> dict:
        global prisma_client, user_config_file_path

        file_path = config_file_path or user_config_file_path
        if config_file_path is not None:
            user_config_file_path = config_file_path
        # Load existing config
        ## Yaml
        if os.path.exists(f"{file_path}"):
            with open(f"{file_path}", "r") as config_file:
                config = yaml.safe_load(config_file)
        else:
            config = {
                "model_list": [],
                "general_settings": {},
                "router_settings": {},
                "litellm_settings": {},
            }

        ## DB
        if (
            prisma_client is not None
            and litellm.get_secret("SAVE_CONFIG_TO_DB", False) == True
        ):
            prisma_setup(database_url=None)  # in case it's not been connected yet
            _tasks = []
            keys = [
                "model_list",
                "general_settings",
                "router_settings",
                "litellm_settings",
            ]
            for k in keys:
                response = prisma_client.get_generic_data(
                    key="param_name", value=k, table_name="config"
                )
                _tasks.append(response)

            responses = await asyncio.gather(*_tasks)

        return config

    async def save_config(self, new_config: dict):
        global prisma_client, llm_router, user_config_file_path, llm_model_list, general_settings
        # Load existing config
        backup_config = await self.get_config()

        # Save the updated config
        ## YAML
        with open(f"{user_config_file_path}", "w") as config_file:
            yaml.dump(new_config, config_file, default_flow_style=False)

        # update Router - verifies if this is a valid config
        try:
            (
                llm_router,
                llm_model_list,
                general_settings,
            ) = await proxy_config.load_config(
                router=llm_router, config_file_path=user_config_file_path
            )
        except Exception as e:
            traceback.print_exc()
            # Revert to old config instead
            with open(f"{user_config_file_path}", "w") as config_file:
                yaml.dump(backup_config, config_file, default_flow_style=False)
            raise HTTPException(status_code=400, detail="Invalid config passed in")

        ## DB - writes valid config to db
        """
        - Do not write restricted params like 'api_key' to the database
        - if api_key is passed, save that to the local environment or connected secret manage (maybe expose `litellm.save_secret()`)
        """
        if (
            prisma_client is not None
            and litellm.get_secret("SAVE_CONFIG_TO_DB", default_value=False) == True
        ):
            ### KEY REMOVAL ###
            models = new_config.get("model_list", [])
            for m in models:
                if m.get("litellm_params", {}).get("api_key", None) is not None:
                    # pop the key
                    api_key = m["litellm_params"].pop("api_key")
                    # store in local env
                    key_name = f"LITELLM_MODEL_KEY_{uuid.uuid4()}"
                    os.environ[key_name] = api_key
                    # save the key name (not the value)
                    m["litellm_params"]["api_key"] = f"os.environ/{key_name}"
            await prisma_client.insert_data(data=new_config, table_name="config")

    async def load_team_config(self, team_id: str):
        """
        - for a given team id
        - return the relevant completion() call params
        """
        # load existing config
        config = await self.get_config()
        ## LITELLM MODULE SETTINGS (e.g. litellm.drop_params=True,..)
        litellm_settings = config.get("litellm_settings", {})
        all_teams_config = litellm_settings.get("default_team_settings", None)
        team_config: dict = {}
        if all_teams_config is None:
            return team_config
        for team in all_teams_config:
            if "team_id" not in team:
                raise Exception(f"team_id missing from team: {team}")
            if team_id == team["team_id"]:
                team_config = team
                break
        for k, v in team_config.items():
            if isinstance(v, str) and v.startswith("os.environ/"):
                team_config[k] = litellm.get_secret(v)
        return team_config

    async def load_config(
        self, router: Optional[litellm.Router], config_file_path: str
    ):
        """
        Load config values into proxy global state
        """
        global master_key, user_config_file_path, otel_logging, user_custom_auth, user_custom_auth_path, user_custom_key_generate, use_background_health_checks, health_check_interval, use_queue, custom_db_client

        # Load existing config
        config = await self.get_config(config_file_path=config_file_path)
        ## PRINT YAML FOR CONFIRMING IT WORKS
        printed_yaml = copy.deepcopy(config)
        printed_yaml.pop("environment_variables", None)

        verbose_proxy_logger.debug(
            f"Loaded config YAML (api_key and environment_variables are not shown):\n{json.dumps(printed_yaml, indent=2)}"
        )

        ## ENVIRONMENT VARIABLES
        environment_variables = config.get("environment_variables", None)
        if environment_variables:
            for key, value in environment_variables.items():
                os.environ[key] = value

        ## LITELLM MODULE SETTINGS (e.g. litellm.drop_params=True,..)
        litellm_settings = config.get("litellm_settings", None)
        if litellm_settings is None:
            litellm_settings = {}
        if litellm_settings:
            # ANSI escape code for blue text
            blue_color_code = "\033[94m"
            reset_color_code = "\033[0m"
            for key, value in litellm_settings.items():
                if key == "cache" and value == True:
                    print(f"{blue_color_code}\nSetting Cache on Proxy")  # noqa
                    from litellm.caching import Cache

                    cache_params = {}
                    if "cache_params" in litellm_settings:
                        cache_params_in_config = litellm_settings["cache_params"]
                        # overwrie cache_params with cache_params_in_config
                        cache_params.update(cache_params_in_config)

                    cache_type = cache_params.get("type", "redis")

                    verbose_proxy_logger.debug(f"passed cache type={cache_type}")

                    if cache_type == "redis" or cache_type == "redis-semantic":
                        cache_host = litellm.get_secret("REDIS_HOST", None)
                        cache_port = litellm.get_secret("REDIS_PORT", None)
                        cache_password = litellm.get_secret("REDIS_PASSWORD", None)

                        cache_params.update(
                            {
                                "type": cache_type,
                                "host": cache_host,
                                "port": cache_port,
                                "password": cache_password,
                            }
                        )
                        # Assuming cache_type, cache_host, cache_port, and cache_password are strings
                        print(  # noqa
                            f"{blue_color_code}Cache Type:{reset_color_code} {cache_type}"
                        )  # noqa
                        print(  # noqa
                            f"{blue_color_code}Cache Host:{reset_color_code} {cache_host}"
                        )  # noqa
                        print(  # noqa
                            f"{blue_color_code}Cache Port:{reset_color_code} {cache_port}"
                        )  # noqa
                        print(  # noqa
                            f"{blue_color_code}Cache Password:{reset_color_code} {cache_password}"
                        )
                        print()  # noqa
                    if cache_type == "redis-semantic":
                        # by default this should always be async
                        cache_params.update({"redis_semantic_cache_use_async": True})

                    # users can pass os.environ/ variables on the proxy - we should read them from the env
                    for key, value in cache_params.items():
                        if type(value) is str and value.startswith("os.environ/"):
                            cache_params[key] = litellm.get_secret(value)

                    ## to pass a complete url, or set ssl=True, etc. just set it as `os.environ[REDIS_URL] = <your-redis-url>`, _redis.py checks for REDIS specific environment variables
                    litellm.cache = Cache(**cache_params)
                    print(  # noqa
                        f"{blue_color_code}Set Cache on LiteLLM Proxy: {vars(litellm.cache.cache)}{reset_color_code}"
                    )
                elif key == "callbacks":
                    litellm.callbacks = [
                        get_instance_fn(value=value, config_file_path=config_file_path)
                    ]
                    verbose_proxy_logger.debug(
                        f"{blue_color_code} Initialized Callbacks - {litellm.callbacks} {reset_color_code}"
                    )
                elif key == "post_call_rules":
                    litellm.post_call_rules = [
                        get_instance_fn(value=value, config_file_path=config_file_path)
                    ]
                    verbose_proxy_logger.debug(
                        f"litellm.post_call_rules: {litellm.post_call_rules}"
                    )
                elif key == "success_callback":
                    litellm.success_callback = []

                    # intialize success callbacks
                    for callback in value:
                        # user passed custom_callbacks.async_on_succes_logger. They need us to import a function
                        if "." in callback:
                            litellm.success_callback.append(
                                get_instance_fn(value=callback)
                            )
                        # these are litellm callbacks - "langfuse", "sentry", "wandb"
                        else:
                            litellm.success_callback.append(callback)
                    verbose_proxy_logger.debug(
                        f"{blue_color_code} Initialized Success Callbacks - {litellm.success_callback} {reset_color_code}"
                    )
                elif key == "failure_callback":
                    litellm.failure_callback = []

                    # intialize success callbacks
                    for callback in value:
                        # user passed custom_callbacks.async_on_succes_logger. They need us to import a function
                        if "." in callback:
                            litellm.failure_callback.append(
                                get_instance_fn(value=callback)
                            )
                        # these are litellm callbacks - "langfuse", "sentry", "wandb"
                        else:
                            litellm.failure_callback.append(callback)
                    verbose_proxy_logger.debug(
                        f"{blue_color_code} Initialized Success Callbacks - {litellm.failure_callback} {reset_color_code}"
                    )
                elif key == "cache_params":
                    # this is set in the cache branch
                    # see usage here: https://docs.litellm.ai/docs/proxy/caching
                    pass
                elif key == "default_team_settings":
                    for idx, team_setting in enumerate(
                        value
                    ):  # run through pydantic validation
                        try:
                            TeamDefaultSettings(**team_setting)
                        except:
                            raise Exception(
                                f"team_id missing from default_team_settings at index={idx}\npassed in value={team_setting}"
                            )
                    verbose_proxy_logger.debug(
                        f"{blue_color_code} setting litellm.{key}={value}{reset_color_code}"
                    )
                    setattr(litellm, key, value)
                else:
                    verbose_proxy_logger.debug(
                        f"{blue_color_code} setting litellm.{key}={value}{reset_color_code}"
                    )
                    setattr(litellm, key, value)

        ## GENERAL SERVER SETTINGS (e.g. master key,..) # do this after initializing litellm, to ensure sentry logging works for proxylogging
        general_settings = config.get("general_settings", {})
        if general_settings is None:
            general_settings = {}
        if general_settings:
            ### LOAD SECRET MANAGER ###
            key_management_system = general_settings.get("key_management_system", None)
            if key_management_system is not None:
                if key_management_system == KeyManagementSystem.AZURE_KEY_VAULT.value:
                    ### LOAD FROM AZURE KEY VAULT ###
                    load_from_azure_key_vault(use_azure_key_vault=True)
                elif key_management_system == KeyManagementSystem.GOOGLE_KMS.value:
                    ### LOAD FROM GOOGLE KMS ###
                    load_google_kms(use_google_kms=True)
                else:
                    raise ValueError("Invalid Key Management System selected")
            ### [DEPRECATED] LOAD FROM GOOGLE KMS ### old way of loading from google kms
            use_google_kms = general_settings.get("use_google_kms", False)
            load_google_kms(use_google_kms=use_google_kms)
            ### [DEPRECATED] LOAD FROM AZURE KEY VAULT ### old way of loading from azure secret manager
            use_azure_key_vault = general_settings.get("use_azure_key_vault", False)
            load_from_azure_key_vault(use_azure_key_vault=use_azure_key_vault)
            ### ALERTING ###
            proxy_logging_obj.update_values(
                alerting=general_settings.get("alerting", None),
                alerting_threshold=general_settings.get("alerting_threshold", 600),
            )
            ### CONNECT TO DATABASE ###
            database_url = general_settings.get("database_url", None)
            if database_url and database_url.startswith("os.environ/"):
                verbose_proxy_logger.debug(f"GOING INTO LITELLM.GET_SECRET!")
                database_url = litellm.get_secret(database_url)
                verbose_proxy_logger.debug(f"RETRIEVED DB URL: {database_url}")
            ### MASTER KEY ###
            master_key = general_settings.get(
                "master_key", litellm.get_secret("LITELLM_MASTER_KEY", None)
            )
            if master_key and master_key.startswith("os.environ/"):
                master_key = litellm.get_secret(master_key)
            ### CUSTOM API KEY AUTH ###
            ## pass filepath
            custom_auth = general_settings.get("custom_auth", None)
            if custom_auth is not None:
                user_custom_auth = get_instance_fn(
                    value=custom_auth, config_file_path=config_file_path
                )

            custom_key_generate = general_settings.get("custom_key_generate", None)
            if custom_key_generate is not None:
                user_custom_key_generate = get_instance_fn(
                    value=custom_key_generate, config_file_path=config_file_path
                )
            ## dynamodb
            database_type = general_settings.get("database_type", None)
            if database_type is not None and (
                database_type == "dynamo_db" or database_type == "dynamodb"
            ):
                database_args = general_settings.get("database_args", None)
                custom_db_client = DBClient(
                    custom_db_args=database_args, custom_db_type=database_type
                )
            ## COST TRACKING ##
            cost_tracking()
            ### BACKGROUND HEALTH CHECKS ###
            # Enable background health checks
            use_background_health_checks = general_settings.get(
                "background_health_checks", False
            )
            health_check_interval = general_settings.get("health_check_interval", 300)

        router_params: dict = {
            "cache_responses": litellm.cache
            != None,  # cache if user passed in cache values
        }
        ## MODEL LIST
        model_list = config.get("model_list", None)
        if model_list:
            router_params["model_list"] = model_list
            print(  # noqa
                f"\033[32mLiteLLM: Proxy initialized with Config, Set models:\033[0m"
            )  # noqa
            for model in model_list:
                ### LOAD FROM os.environ/ ###
                for k, v in model["litellm_params"].items():
                    if isinstance(v, str) and v.startswith("os.environ/"):
                        model["litellm_params"][k] = litellm.get_secret(v)
                print(f"\033[32m    {model.get('model_name', '')}\033[0m")  # noqa
                litellm_model_name = model["litellm_params"]["model"]
                litellm_model_api_base = model["litellm_params"].get("api_base", None)
                if "ollama" in litellm_model_name and litellm_model_api_base is None:
                    run_ollama_serve()

        ## ROUTER SETTINGS (e.g. routing_strategy, ...)
        router_settings = config.get("router_settings", None)
        if router_settings and isinstance(router_settings, dict):
            arg_spec = inspect.getfullargspec(litellm.Router)
            # model list already set
            exclude_args = {
                "self",
                "model_list",
            }

            available_args = [x for x in arg_spec.args if x not in exclude_args]

            for k, v in router_settings.items():
                if k in available_args:
                    router_params[k] = v

        router = litellm.Router(**router_params)  # type:ignore
        return router, model_list, general_settings


proxy_config = ProxyConfig()


def _duration_in_seconds(duration: str):
    match = re.match(r"(\d+)([smhd]?)", duration)
    if not match:
        raise ValueError("Invalid duration format")

    value, unit = match.groups()
    value = int(value)

    if unit == "s":
        return value
    elif unit == "m":
        return value * 60
    elif unit == "h":
        return value * 3600
    elif unit == "d":
        return value * 86400
    else:
        raise ValueError("Unsupported duration unit")


async def generate_key_helper_fn(
    duration: Optional[str],
    models: list,
    aliases: dict,
    config: dict,
    spend: float,
    key_max_budget: Optional[float] = None,  # key_max_budget is used to Budget Per key
    key_budget_duration: Optional[str] = None,
    max_budget: Optional[float] = None,  # max_budget is used to Budget Per user
    budget_duration: Optional[str] = None,  # max_budget is used to Budget Per user
    token: Optional[str] = None,
    user_id: Optional[str] = None,
    team_id: Optional[str] = None,
    user_email: Optional[str] = None,
    user_role: Optional[str] = None,
    max_parallel_requests: Optional[int] = None,
    metadata: Optional[dict] = {},
    tpm_limit: Optional[int] = None,
    rpm_limit: Optional[int] = None,
    query_type: Literal["insert_data", "update_data"] = "insert_data",
    update_key_values: Optional[dict] = None,
    key_alias: Optional[str] = None,
    allowed_cache_controls: Optional[list] = [],
):
    global prisma_client, custom_db_client, user_api_key_cache

    if prisma_client is None and custom_db_client is None:
        raise Exception(
            f"Connect Proxy to database to generate keys - https://docs.litellm.ai/docs/proxy/virtual_keys "
        )

    if token is None:
        token = f"sk-{secrets.token_urlsafe(16)}"

    if duration is None:  # allow tokens that never expire
        expires = None
    else:
        duration_s = _duration_in_seconds(duration=duration)
        expires = datetime.utcnow() + timedelta(seconds=duration_s)

    if key_budget_duration is None:  # one-time budget
        key_reset_at = None
    else:
        duration_s = _duration_in_seconds(duration=key_budget_duration)
        key_reset_at = datetime.utcnow() + timedelta(seconds=duration_s)

    if budget_duration is None:  # one-time budget
        reset_at = None
    else:
        duration_s = _duration_in_seconds(duration=budget_duration)
        reset_at = datetime.utcnow() + timedelta(seconds=duration_s)

    aliases_json = json.dumps(aliases)
    config_json = json.dumps(config)
    metadata_json = json.dumps(metadata)
    user_id = user_id or str(uuid.uuid4())
    user_role = user_role or "app_user"
    tpm_limit = tpm_limit
    rpm_limit = rpm_limit
    allowed_cache_controls = allowed_cache_controls
    if type(team_id) is not str:
        team_id = str(team_id)
    try:
        # Create a new verification token (you may want to enhance this logic based on your needs)
        user_data = {
            "max_budget": max_budget,
            "user_email": user_email,
            "user_id": user_id,
            "team_id": team_id,
            "user_role": user_role,
            "spend": spend,
            "models": models,
            "max_parallel_requests": max_parallel_requests,
            "tpm_limit": tpm_limit,
            "rpm_limit": rpm_limit,
            "budget_duration": budget_duration,
            "budget_reset_at": reset_at,
            "allowed_cache_controls": allowed_cache_controls,
        }
        key_data = {
            "token": token,
            "key_alias": key_alias,
            "expires": expires,
            "models": models,
            "aliases": aliases_json,
            "config": config_json,
            "spend": spend,
            "max_budget": key_max_budget,
            "user_id": user_id,
            "team_id": team_id,
            "max_parallel_requests": max_parallel_requests,
            "metadata": metadata_json,
            "tpm_limit": tpm_limit,
            "rpm_limit": rpm_limit,
            "budget_duration": key_budget_duration,
            "budget_reset_at": key_reset_at,
            "allowed_cache_controls": allowed_cache_controls,
        }
        if (
            general_settings.get("allow_user_auth", False) == True
            or _has_user_setup_sso() == True
        ):
            key_data["key_name"] = f"sk-...{token[-4:]}"
        saved_token = copy.deepcopy(key_data)
        if isinstance(saved_token["aliases"], str):
            saved_token["aliases"] = json.loads(saved_token["aliases"])
        if isinstance(saved_token["config"], str):
            saved_token["config"] = json.loads(saved_token["config"])
        if isinstance(saved_token["metadata"], str):
            saved_token["metadata"] = json.loads(saved_token["metadata"])
        if saved_token.get("expires", None) is not None and isinstance(
            saved_token["expires"], datetime
        ):
            saved_token["expires"] = saved_token["expires"].isoformat()
        if key_data["token"] is not None and isinstance(key_data["token"], str):
            hashed_token = hash_token(key_data["token"])
            saved_token["token"] = hashed_token
            user_api_key_cache.set_cache(
                key=hashed_token,
                value=LiteLLM_VerificationToken(**saved_token),  # type: ignore
                ttl=600,
            )
        if prisma_client is not None:
            ## CREATE USER (If necessary)
            verbose_proxy_logger.debug(f"prisma_client: Creating User={user_data}")
            if query_type == "insert_data":
                user_row = await prisma_client.insert_data(
                    data=user_data, table_name="user"
                )
                ## use default user model list if no key-specific model list provided
                if len(user_row.models) > 0 and len(key_data["models"]) == 0:  # type: ignore
                    key_data["models"] = user_row.models
            elif query_type == "update_data":
                user_row = await prisma_client.update_data(
                    data=user_data,
                    table_name="user",
                    update_key_values=update_key_values,
                )

            ## CREATE KEY
            verbose_proxy_logger.debug(f"prisma_client: Creating Key={key_data}")
            await prisma_client.insert_data(data=key_data, table_name="key")
        elif custom_db_client is not None:
            ## CREATE USER (If necessary)
            verbose_proxy_logger.debug(f"CustomDBClient: Creating User={user_data}")
            user_row = await custom_db_client.insert_data(
                value=user_data, table_name="user"
            )
            if user_row is None:
                # GET USER ROW
                user_row = await custom_db_client.get_data(
                    key=user_id, table_name="user"
                )

            ## use default user model list if no key-specific model list provided
            if len(user_row.models) > 0 and len(key_data["models"]) == 0:  # type: ignore
                key_data["models"] = user_row.models
            ## CREATE KEY
            verbose_proxy_logger.debug(f"CustomDBClient: Creating Key={key_data}")
            await custom_db_client.insert_data(value=key_data, table_name="key")
    except Exception as e:
        traceback.print_exc()
        raise HTTPException(status_code=status.HTTP_500_INTERNAL_SERVER_ERROR)
    return key_data


async def delete_verification_token(tokens: List):
    global prisma_client
    try:
        if prisma_client:
            # Assuming 'db' is your Prisma Client instance
            deleted_tokens = await prisma_client.delete_data(tokens=tokens)
        else:
            raise Exception
    except Exception as e:
        traceback.print_exc()
        raise HTTPException(status_code=status.HTTP_500_INTERNAL_SERVER_ERROR)
    return deleted_tokens


def save_worker_config(**data):
    import json

    os.environ["WORKER_CONFIG"] = json.dumps(data)


async def initialize(
    model=None,
    alias=None,
    api_base=None,
    api_version=None,
    debug=False,
    detailed_debug=False,
    temperature=None,
    max_tokens=None,
    request_timeout=600,
    max_budget=None,
    telemetry=False,
    drop_params=True,
    add_function_to_prompt=True,
    headers=None,
    save=False,
    use_queue=False,
    config=None,
):
    global user_model, user_api_base, user_debug, user_detailed_debug, user_user_max_tokens, user_request_timeout, user_temperature, user_telemetry, user_headers, experimental, llm_model_list, llm_router, general_settings, master_key, user_custom_auth, prisma_client
    generate_feedback_box()
    user_model = model
    user_debug = debug
    if debug == True:  # this needs to be first, so users can see Router init debugg
        from litellm._logging import (
            verbose_router_logger,
            verbose_proxy_logger,
            verbose_logger,
        )
        import logging

        # this must ALWAYS remain logging.INFO, DO NOT MODIFY THIS
        verbose_logger.setLevel(level=logging.INFO)  # sets package logs to info
        verbose_router_logger.setLevel(level=logging.INFO)  # set router logs to info
        verbose_proxy_logger.setLevel(level=logging.INFO)  # set proxy logs to info
    if detailed_debug == True:
        from litellm._logging import (
            verbose_router_logger,
            verbose_proxy_logger,
            verbose_logger,
        )
        import logging

        verbose_logger.setLevel(level=logging.DEBUG)  # set package log to debug
        verbose_router_logger.setLevel(level=logging.DEBUG)  # set router logs to debug
        verbose_proxy_logger.setLevel(level=logging.DEBUG)  # set proxy logs to debug
    elif debug == False and detailed_debug == False:
        # users can control proxy debugging using env variable = 'LITELLM_LOG'
        litellm_log_setting = os.environ.get("LITELLM_LOG", "")
        if litellm_log_setting != None:
            if litellm_log_setting.upper() == "INFO":
                from litellm._logging import verbose_router_logger, verbose_proxy_logger
                import logging

                # this must ALWAYS remain logging.INFO, DO NOT MODIFY THIS

                verbose_router_logger.setLevel(
                    level=logging.INFO
                )  # set router logs to info
                verbose_proxy_logger.setLevel(
                    level=logging.INFO
                )  # set proxy logs to info
            elif litellm_log_setting.upper() == "DEBUG":
                from litellm._logging import verbose_router_logger, verbose_proxy_logger
                import logging

                verbose_router_logger.setLevel(
                    level=logging.DEBUG
                )  # set router logs to info
                verbose_proxy_logger.setLevel(
                    level=logging.DEBUG
                )  # set proxy logs to debug
    dynamic_config = {"general": {}, user_model: {}}
    if config:
        (
            llm_router,
            llm_model_list,
            general_settings,
        ) = await proxy_config.load_config(router=llm_router, config_file_path=config)
    if headers:  # model-specific param
        user_headers = headers
        dynamic_config[user_model]["headers"] = headers
    if api_base:  # model-specific param
        user_api_base = api_base
        dynamic_config[user_model]["api_base"] = api_base
    if api_version:
        os.environ[
            "AZURE_API_VERSION"
        ] = api_version  # set this for azure - litellm can read this from the env
    if max_tokens:  # model-specific param
        user_max_tokens = max_tokens
        dynamic_config[user_model]["max_tokens"] = max_tokens
    if temperature:  # model-specific param
        user_temperature = temperature
        dynamic_config[user_model]["temperature"] = temperature
    if request_timeout:
        user_request_timeout = request_timeout
        dynamic_config[user_model]["request_timeout"] = request_timeout
    if alias:  # model-specific param
        dynamic_config[user_model]["alias"] = alias
    if drop_params == True:  # litellm-specific param
        litellm.drop_params = True
        dynamic_config["general"]["drop_params"] = True
    if add_function_to_prompt == True:  # litellm-specific param
        litellm.add_function_to_prompt = True
        dynamic_config["general"]["add_function_to_prompt"] = True
    if max_budget:  # litellm-specific param
        litellm.max_budget = max_budget
        dynamic_config["general"]["max_budget"] = max_budget
    if experimental:
        pass
    user_telemetry = telemetry
    usage_telemetry(feature="local_proxy_server")


# for streaming
def data_generator(response):
    verbose_proxy_logger.debug("inside generator")
    for chunk in response:
        verbose_proxy_logger.debug(f"returned chunk: {chunk}")
        try:
            yield f"data: {json.dumps(chunk.dict())}\n\n"
        except:
            yield f"data: {json.dumps(chunk)}\n\n"


async def async_data_generator(response, user_api_key_dict):
    verbose_proxy_logger.debug("inside generator")
    try:
        start_time = time.time()
        async for chunk in response:
            verbose_proxy_logger.debug(f"returned chunk: {chunk}")
            try:
                yield f"data: {json.dumps(chunk.dict())}\n\n"
            except Exception as e:
                yield f"data: {str(e)}\n\n"

        ### ALERTING ###
        end_time = time.time()
        asyncio.create_task(
            proxy_logging_obj.response_taking_too_long(
                start_time=start_time, end_time=end_time, type="slow_response"
            )
        )

        # Streaming is done, yield the [DONE] chunk
        done_message = "[DONE]"
        yield f"data: {done_message}\n\n"
    except Exception as e:
        traceback.print_exc()
        await proxy_logging_obj.post_call_failure_hook(
            user_api_key_dict=user_api_key_dict, original_exception=e
        )
        verbose_proxy_logger.debug(
            f"\033[1;31mAn error occurred: {e}\n\n Debug this by setting `--debug`, e.g. `litellm --model gpt-3.5-turbo --debug`"
        )
        router_model_names = (
            [m["model_name"] for m in llm_model_list]
            if llm_model_list is not None
            else []
        )
        if user_debug:
            traceback.print_exc()

        if isinstance(e, HTTPException):
            raise e
        else:
            error_traceback = traceback.format_exc()
            error_msg = f"{str(e)}\n\n{error_traceback}"

        raise ProxyException(
            message=getattr(e, "message", error_msg),
            type=getattr(e, "type", "None"),
            param=getattr(e, "param", "None"),
            code=getattr(e, "status_code", 500),
        )


def select_data_generator(response, user_api_key_dict):
    try:
        # since boto3 - sagemaker does not support async calls, we should use a sync data_generator
        if hasattr(
            response, "custom_llm_provider"
        ) and response.custom_llm_provider in ["sagemaker"]:
            return data_generator(
                response=response,
            )
        else:
            # default to async_data_generator
            return async_data_generator(
                response=response, user_api_key_dict=user_api_key_dict
            )
    except:
        # worst case - use async_data_generator
        return async_data_generator(
            response=response, user_api_key_dict=user_api_key_dict
        )


def get_litellm_model_info(model: dict = {}):
    model_info = model.get("model_info", {})
    model_to_lookup = model.get("litellm_params", {}).get("model", None)
    try:
        if "azure" in model_to_lookup:
            model_to_lookup = model_info.get("base_model", None)
        litellm_model_info = litellm.get_model_info(model_to_lookup)
        return litellm_model_info
    except:
        # this should not block returning on /model/info
        # if litellm does not have info on the model it should return {}
        return {}


def parse_cache_control(cache_control):
    cache_dict = {}
    directives = cache_control.split(", ")

    for directive in directives:
        if "=" in directive:
            key, value = directive.split("=")
            cache_dict[key] = value
        else:
            cache_dict[directive] = True

    return cache_dict


@router.on_event("startup")
async def startup_event():
    global prisma_client, master_key, use_background_health_checks, llm_router, llm_model_list, general_settings
    import json

    ### LOAD MASTER KEY ###
    # check if master key set in environment - load from there
    master_key = litellm.get_secret("LITELLM_MASTER_KEY", None)
    # check if DATABASE_URL in environment - load from there
    if prisma_client is None:
        prisma_setup(database_url=os.getenv("DATABASE_URL"))

    ### LOAD CONFIG ###
    worker_config = litellm.get_secret("WORKER_CONFIG")
    verbose_proxy_logger.debug(f"worker_config: {worker_config}")
    # check if it's a valid file path
    if os.path.isfile(worker_config):
        if proxy_config.is_yaml(config_file_path=worker_config):
            (
                llm_router,
                llm_model_list,
                general_settings,
            ) = await proxy_config.load_config(
                router=llm_router, config_file_path=worker_config
            )
        else:
            await initialize(**worker_config)
    else:
        # if not, assume it's a json string
        worker_config = json.loads(os.getenv("WORKER_CONFIG"))
        await initialize(**worker_config)
    proxy_logging_obj._init_litellm_callbacks()  # INITIALIZE LITELLM CALLBACKS ON SERVER STARTUP <- do this to catch any logging errors on startup, not when calls are being made

    if use_background_health_checks:
        asyncio.create_task(
            _run_background_health_check()
        )  # start the background health check coroutine.

    verbose_proxy_logger.debug(f"prisma client - {prisma_client}")
    if prisma_client is not None:
        await prisma_client.connect()

    verbose_proxy_logger.debug(f"custom_db_client client - {custom_db_client}")
    if custom_db_client is not None:
        verbose_proxy_logger.debug(f"custom_db_client connecting - {custom_db_client}")
        await custom_db_client.connect()

    if prisma_client is not None and master_key is not None:
        # add master key to db
        user_id = "default_user_id"
        if os.getenv("PROXY_ADMIN_ID", None) is not None:
            user_id = os.getenv("PROXY_ADMIN_ID")

        asyncio.create_task(
            generate_key_helper_fn(
                duration=None,
                models=[],
                aliases={},
                config={},
                spend=0,
                token=master_key,
                user_id=user_id,
                user_role="proxy_admin",
                query_type="update_data",
                update_key_values={
                    "user_role": "proxy_admin",
                },
            )
        )

    if prisma_client is not None and litellm.max_budget > 0:
        if litellm.budget_duration is None:
            raise Exception(
                "budget_duration not set on Proxy. budget_duration is required to use max_budget."
            )

        # add proxy budget to db in the user table
        asyncio.create_task(
            generate_key_helper_fn(
                user_id=litellm_proxy_budget_name,
                duration=None,
                models=[],
                aliases={},
                config={},
                spend=0,
                max_budget=litellm.max_budget,
                budget_duration=litellm.budget_duration,
                query_type="update_data",
                update_key_values={
                    "max_budget": litellm.max_budget,
                    "budget_duration": litellm.budget_duration,
                },
            )
        )

    verbose_proxy_logger.debug(
        f"custom_db_client client {custom_db_client}. Master_key: {master_key}"
    )
    if custom_db_client is not None and master_key is not None:
        # add master key to db
        await generate_key_helper_fn(
            duration=None, models=[], aliases={}, config={}, spend=0, token=master_key
        )

    ### START BUDGET SCHEDULER ###
    scheduler = AsyncIOScheduler()
    interval = random.randint(
        597, 605
    )  # random interval, so multiple workers avoid resetting budget at the same time
    scheduler.add_job(reset_budget, "interval", seconds=interval, args=[prisma_client])
    scheduler.start()


#### API ENDPOINTS ####
@router.get(
    "/v1/models", dependencies=[Depends(user_api_key_auth)], tags=["model management"]
)
@router.get(
    "/models", dependencies=[Depends(user_api_key_auth)], tags=["model management"]
)  # if project requires model list
def model_list(
    user_api_key_dict: UserAPIKeyAuth = Depends(user_api_key_auth),
):
    global llm_model_list, general_settings
    all_models = []
    if len(user_api_key_dict.models) > 0:
        all_models = user_api_key_dict.models
    else:
        ## if no specific model access
        if general_settings.get("infer_model_from_keys", False):
            all_models = litellm.utils.get_valid_models()
        if llm_model_list:
            all_models = list(
                set(all_models + [m["model_name"] for m in llm_model_list])
            )
        if user_model is not None:
            all_models += [user_model]
    verbose_proxy_logger.debug(f"all_models: {all_models}")
    ### CHECK OLLAMA MODELS ###
    try:
        response = requests.get("http://0.0.0.0:11434/api/tags")
        models = response.json()["models"]
        ollama_models = ["ollama/" + m["name"].replace(":latest", "") for m in models]
        all_models.extend(ollama_models)
    except Exception as e:
        pass
    return dict(
        data=[
            {
                "id": model,
                "object": "model",
                "created": 1677610602,
                "owned_by": "openai",
            }
            for model in all_models
        ],
        object="list",
    )


@router.post(
    "/v1/completions", dependencies=[Depends(user_api_key_auth)], tags=["completions"]
)
@router.post(
    "/completions", dependencies=[Depends(user_api_key_auth)], tags=["completions"]
)
@router.post(
    "/engines/{model:path}/completions",
    dependencies=[Depends(user_api_key_auth)],
    tags=["completions"],
)
async def completion(
    request: Request,
    fastapi_response: Response,
    model: Optional[str] = None,
    user_api_key_dict: UserAPIKeyAuth = Depends(user_api_key_auth),
    background_tasks: BackgroundTasks = BackgroundTasks(),
):
    global user_temperature, user_request_timeout, user_max_tokens, user_api_base
    try:
        body = await request.body()
        body_str = body.decode()
        try:
            data = ast.literal_eval(body_str)
        except:
            data = json.loads(body_str)

        data["user"] = data.get("user", user_api_key_dict.user_id)
        data["model"] = (
            general_settings.get("completion_model", None)  # server default
            or user_model  # model name passed via cli args
            or model  # for azure deployments
            or data["model"]  # default passed in http request
        )
        if user_model:
            data["model"] = user_model
        if "metadata" not in data:
            data["metadata"] = {}
        data["metadata"]["user_api_key"] = user_api_key_dict.api_key
        data["metadata"]["user_api_key_metadata"] = user_api_key_dict.metadata
        data["metadata"]["user_api_key_user_id"] = user_api_key_dict.user_id
        _headers = dict(request.headers)
        _headers.pop(
            "authorization", None
        )  # do not store the original `sk-..` api key in the db
        data["metadata"]["headers"] = _headers
        data["metadata"]["endpoint"] = str(request.url)

        # override with user settings, these are params passed via cli
        if user_temperature:
            data["temperature"] = user_temperature
        if user_request_timeout:
            data["request_timeout"] = user_request_timeout
        if user_max_tokens:
            data["max_tokens"] = user_max_tokens
        if user_api_base:
            data["api_base"] = user_api_base

        ### CALL HOOKS ### - modify incoming data before calling the model
        data = await proxy_logging_obj.pre_call_hook(
            user_api_key_dict=user_api_key_dict, data=data, call_type="completion"
        )

        start_time = time.time()

        ### ROUTE THE REQUESTs ###
        router_model_names = (
            [m["model_name"] for m in llm_model_list]
            if llm_model_list is not None
            else []
        )
        # skip router if user passed their key
        if "api_key" in data:
            response = await litellm.atext_completion(**data)
        elif (
            llm_router is not None and data["model"] in router_model_names
        ):  # model in router model list
            response = await llm_router.atext_completion(**data)
        elif (
            llm_router is not None
            and llm_router.model_group_alias is not None
            and data["model"] in llm_router.model_group_alias
        ):  # model set in model_group_alias
            response = await llm_router.atext_completion(**data)
        elif (
            llm_router is not None and data["model"] in llm_router.deployment_names
        ):  # model in router deployments, calling a specific deployment on the router
            response = await llm_router.atext_completion(
                **data, specific_deployment=True
            )
        else:  # router is not set
            response = await litellm.atext_completion(**data)

        if hasattr(response, "_hidden_params"):
            model_id = response._hidden_params.get("model_id", None) or ""
        else:
            model_id = ""

        verbose_proxy_logger.debug(f"final response: {response}")
        if (
            "stream" in data and data["stream"] == True
        ):  # use generate_responses to stream responses
            custom_headers = {"x-litellm-model-id": model_id}
            selected_data_generator = select_data_generator(
                response=response, user_api_key_dict=user_api_key_dict
            )

            return StreamingResponse(
                selected_data_generator,
                media_type="text/event-stream",
                headers=custom_headers,
            )

        ### ALERTING ###
        end_time = time.time()
        asyncio.create_task(
            proxy_logging_obj.response_taking_too_long(
                start_time=start_time, end_time=end_time, type="slow_response"
            )
        )

        fastapi_response.headers["x-litellm-model-id"] = model_id
        return response
    except Exception as e:
        verbose_proxy_logger.debug(f"EXCEPTION RAISED IN PROXY MAIN.PY")
        verbose_proxy_logger.debug(
            f"\033[1;31mAn error occurred: {e}\n\n Debug this by setting `--debug`, e.g. `litellm --model gpt-3.5-turbo --debug`"
        )
        traceback.print_exc()
        error_traceback = traceback.format_exc()
        error_msg = f"{str(e)}\n\n{error_traceback}"
        raise ProxyException(
            message=getattr(e, "message", error_msg),
            type=getattr(e, "type", "None"),
            param=getattr(e, "param", "None"),
            code=getattr(e, "status_code", 500),
        )


@router.post(
    "/v1/chat/completions",
    dependencies=[Depends(user_api_key_auth)],
    tags=["chat/completions"],
)
@router.post(
    "/chat/completions",
    dependencies=[Depends(user_api_key_auth)],
    tags=["chat/completions"],
)
@router.post(
    "/openai/deployments/{model:path}/chat/completions",
    dependencies=[Depends(user_api_key_auth)],
    tags=["chat/completions"],
)  # azure compatible endpoint
async def chat_completion(
    request: Request,
    fastapi_response: Response,
    model: Optional[str] = None,
    user_api_key_dict: UserAPIKeyAuth = Depends(user_api_key_auth),
    background_tasks: BackgroundTasks = BackgroundTasks(),
):
    global general_settings, user_debug, proxy_logging_obj, llm_model_list
    try:
        data = {}
        body = await request.body()
        body_str = body.decode()
        try:
            data = ast.literal_eval(body_str)
        except:
            data = json.loads(body_str)

        # Include original request and headers in the data
        data["proxy_server_request"] = {
            "url": str(request.url),
            "method": request.method,
            "headers": dict(request.headers),
            "body": copy.copy(data),  # use copy instead of deepcopy
        }

        ## Cache Controls
        headers = request.headers
        verbose_proxy_logger.debug(f"Request Headers: {headers}")
        cache_control_header = headers.get("Cache-Control", None)
        if cache_control_header:
            cache_dict = parse_cache_control(cache_control_header)
            data["ttl"] = cache_dict.get("s-maxage")

        verbose_proxy_logger.debug(f"receiving data: {data}")
        data["model"] = (
            general_settings.get("completion_model", None)  # server default
            or user_model  # model name passed via cli args
            or model  # for azure deployments
            or data["model"]  # default passed in http request
        )

        # users can pass in 'user' param to /chat/completions. Don't override it
        if data.get("user", None) is None and user_api_key_dict.user_id is not None:
            # if users are using user_api_key_auth, set `user` in `data`
            data["user"] = user_api_key_dict.user_id

        if "metadata" not in data:
            data["metadata"] = {}
        data["metadata"]["user_api_key"] = user_api_key_dict.api_key
        data["metadata"]["user_api_key_user_id"] = user_api_key_dict.user_id
        data["metadata"]["user_api_key_metadata"] = user_api_key_dict.metadata
        _headers = dict(request.headers)
        _headers.pop(
            "authorization", None
        )  # do not store the original `sk-..` api key in the db
        data["metadata"]["headers"] = _headers
        data["metadata"]["endpoint"] = str(request.url)

        ### TEAM-SPECIFIC PARAMS ###
        if user_api_key_dict.team_id is not None:
            team_config = await proxy_config.load_team_config(
                team_id=user_api_key_dict.team_id
            )
            if len(team_config) == 0:
                pass
            else:
                team_id = team_config.pop("team_id", None)
                data["metadata"]["team_id"] = team_id
                data = {
                    **team_config,
                    **data,
                }  # add the team-specific configs to the completion call

        global user_temperature, user_request_timeout, user_max_tokens, user_api_base
        # override with user settings, these are params passed via cli
        if user_temperature:
            data["temperature"] = user_temperature
        if user_request_timeout:
            data["request_timeout"] = user_request_timeout
        if user_max_tokens:
            data["max_tokens"] = user_max_tokens
        if user_api_base:
            data["api_base"] = user_api_base

        ### CALL HOOKS ### - modify incoming data before calling the model
        data = await proxy_logging_obj.pre_call_hook(
            user_api_key_dict=user_api_key_dict, data=data, call_type="completion"
        )

        start_time = time.time()

        ### ROUTE THE REQUEST ###
        router_model_names = (
            [m["model_name"] for m in llm_model_list]
            if llm_model_list is not None
            else []
        )
        # skip router if user passed their key
        if "api_key" in data:
            response = await litellm.acompletion(**data)
        elif "user_config" in data:
            # initialize a new router instance. make request using this Router
            router_config = data.pop("user_config")
            user_router = litellm.Router(**router_config)
            response = await user_router.acompletion(**data)
        elif (
            llm_router is not None and data["model"] in router_model_names
        ):  # model in router model list
            response = await llm_router.acompletion(**data)
        elif (
            llm_router is not None
            and llm_router.model_group_alias is not None
            and data["model"] in llm_router.model_group_alias
        ):  # model set in model_group_alias
            response = await llm_router.acompletion(**data)
        elif (
            llm_router is not None and data["model"] in llm_router.deployment_names
        ):  # model in router deployments, calling a specific deployment on the router
            response = await llm_router.acompletion(**data, specific_deployment=True)
        else:  # router is not set
            response = await litellm.acompletion(**data)

        # Post Call Processing
        data["litellm_status"] = "success"  # used for alerting
        if hasattr(response, "_hidden_params"):
            model_id = response._hidden_params.get("model_id", None) or ""
        else:
            model_id = ""

        if (
            "stream" in data and data["stream"] == True
        ):  # use generate_responses to stream responses
            custom_headers = {"x-litellm-model-id": model_id}
            selected_data_generator = select_data_generator(
                response=response, user_api_key_dict=user_api_key_dict
            )
            return StreamingResponse(
                selected_data_generator,
                media_type="text/event-stream",
                headers=custom_headers,
            )

        ### ALERTING ###
        end_time = time.time()
        asyncio.create_task(
            proxy_logging_obj.response_taking_too_long(
                start_time=start_time, end_time=end_time, type="slow_response"
            )
        )

        fastapi_response.headers["x-litellm-model-id"] = model_id
        return response
    except Exception as e:
        traceback.print_exc()
        await proxy_logging_obj.post_call_failure_hook(
            user_api_key_dict=user_api_key_dict, original_exception=e
        )
        verbose_proxy_logger.debug(
            f"\033[1;31mAn error occurred: {e}\n\n Debug this by setting `--debug`, e.g. `litellm --model gpt-3.5-turbo --debug`"
        )
        router_model_names = (
            [m["model_name"] for m in llm_model_list]
            if llm_model_list is not None
            else []
        )
        if llm_router is not None and data.get("model", "") in router_model_names:
            verbose_proxy_logger.debug("Results from router")
            verbose_proxy_logger.debug("\nRouter stats")
            verbose_proxy_logger.debug("\nTotal Calls made")
            for key, value in llm_router.total_calls.items():
                verbose_proxy_logger.debug(f"{key}: {value}")
            verbose_proxy_logger.debug("\nSuccess Calls made")
            for key, value in llm_router.success_calls.items():
                verbose_proxy_logger.debug(f"{key}: {value}")
            verbose_proxy_logger.debug("\nFail Calls made")
            for key, value in llm_router.fail_calls.items():
                verbose_proxy_logger.debug(f"{key}: {value}")
        if user_debug:
            traceback.print_exc()

        if isinstance(e, HTTPException):
            raise e
        else:
            error_traceback = traceback.format_exc()
            error_msg = f"{str(e)}\n\n{error_traceback}"

        raise ProxyException(
            message=getattr(e, "message", error_msg),
            type=getattr(e, "type", "None"),
            param=getattr(e, "param", "None"),
            code=getattr(e, "status_code", 500),
        )


@router.post(
    "/v1/embeddings",
    dependencies=[Depends(user_api_key_auth)],
    response_class=ORJSONResponse,
    tags=["embeddings"],
)
@router.post(
    "/embeddings",
    dependencies=[Depends(user_api_key_auth)],
    response_class=ORJSONResponse,
    tags=["embeddings"],
)
async def embeddings(
    request: Request,
    user_api_key_dict: UserAPIKeyAuth = Depends(user_api_key_auth),
    background_tasks: BackgroundTasks = BackgroundTasks(),
):
    global proxy_logging_obj
    try:
        # Use orjson to parse JSON data, orjson speeds up requests significantly
        body = await request.body()
        data = orjson.loads(body)

        # Include original request and headers in the data
        data["proxy_server_request"] = {
            "url": str(request.url),
            "method": request.method,
            "headers": dict(request.headers),
            "body": copy.copy(data),  # use copy instead of deepcopy
        }

        if data.get("user", None) is None and user_api_key_dict.user_id is not None:
            data["user"] = user_api_key_dict.user_id

        data["model"] = (
            general_settings.get("embedding_model", None)  # server default
            or user_model  # model name passed via cli args
            or data["model"]  # default passed in http request
        )
        if user_model:
            data["model"] = user_model
        if "metadata" not in data:
            data["metadata"] = {}
        data["metadata"]["user_api_key"] = user_api_key_dict.api_key
        data["metadata"]["user_api_key_metadata"] = user_api_key_dict.metadata
        _headers = dict(request.headers)
        _headers.pop(
            "authorization", None
        )  # do not store the original `sk-..` api key in the db
        data["metadata"]["headers"] = _headers
        data["metadata"]["user_api_key_user_id"] = user_api_key_dict.user_id
        data["metadata"]["endpoint"] = str(request.url)

        ### TEAM-SPECIFIC PARAMS ###
        if user_api_key_dict.team_id is not None:
            team_config = await proxy_config.load_team_config(
                team_id=user_api_key_dict.team_id
            )
            if len(team_config) == 0:
                pass
            else:
                team_id = team_config.pop("team_id", None)
                data["metadata"]["team_id"] = team_id
                data = {
                    **team_config,
                    **data,
                }  # add the team-specific configs to the completion call

        router_model_names = (
            [m["model_name"] for m in llm_model_list]
            if llm_model_list is not None
            else []
        )
        if (
            "input" in data
            and isinstance(data["input"], list)
            and isinstance(data["input"][0], list)
            and isinstance(data["input"][0][0], int)
        ):  # check if array of tokens passed in
            # check if non-openai/azure model called - e.g. for langchain integration
            if llm_model_list is not None and data["model"] in router_model_names:
                for m in llm_model_list:
                    if m["model_name"] == data["model"] and (
                        m["litellm_params"]["model"] in litellm.open_ai_embedding_models
                        or m["litellm_params"]["model"].startswith("azure/")
                    ):
                        pass
                    else:
                        # non-openai/azure embedding model called with token input
                        input_list = []
                        for i in data["input"]:
                            input_list.append(
                                litellm.decode(model="gpt-3.5-turbo", tokens=i)
                            )
                        data["input"] = input_list
                        break

        ### CALL HOOKS ### - modify incoming data / reject request before calling the model
        data = await proxy_logging_obj.pre_call_hook(
            user_api_key_dict=user_api_key_dict, data=data, call_type="embeddings"
        )

        start_time = time.time()

        ## ROUTE TO CORRECT ENDPOINT ##
        # skip router if user passed their key
        if "api_key" in data:
            response = await litellm.aembedding(**data)
        elif "user_config" in data:
            # initialize a new router instance. make request using this Router
            router_config = data.pop("user_config")
            user_router = litellm.Router(**router_config)
            response = await user_router.aembedding(**data)
        elif (
            llm_router is not None and data["model"] in router_model_names
        ):  # model in router model list
            response = await llm_router.aembedding(**data)
        elif (
            llm_router is not None
            and llm_router.model_group_alias is not None
            and data["model"] in llm_router.model_group_alias
        ):  # model set in model_group_alias
            response = await llm_router.aembedding(
                **data
            )  # ensure this goes the llm_router, router will do the correct alias mapping
        elif (
            llm_router is not None and data["model"] in llm_router.deployment_names
        ):  # model in router deployments, calling a specific deployment on the router
            response = await llm_router.aembedding(**data, specific_deployment=True)
        else:
            response = await litellm.aembedding(**data)

        ### ALERTING ###
        data["litellm_status"] = "success"  # used for alerting
        end_time = time.time()
        asyncio.create_task(
            proxy_logging_obj.response_taking_too_long(
                start_time=start_time, end_time=end_time, type="slow_response"
            )
        )

        return response
    except Exception as e:
        await proxy_logging_obj.post_call_failure_hook(
            user_api_key_dict=user_api_key_dict, original_exception=e
        )
        traceback.print_exc()
        if isinstance(e, HTTPException):
            raise e
        else:
            error_traceback = traceback.format_exc()
            error_msg = f"{str(e)}\n\n{error_traceback}"
            raise ProxyException(
                message=getattr(e, "message", error_msg),
                type=getattr(e, "type", "None"),
                param=getattr(e, "param", "None"),
                code=getattr(e, "status_code", 500),
            )


@router.post(
    "/v1/images/generations",
    dependencies=[Depends(user_api_key_auth)],
    response_class=ORJSONResponse,
    tags=["image generation"],
)
@router.post(
    "/images/generations",
    dependencies=[Depends(user_api_key_auth)],
    response_class=ORJSONResponse,
    tags=["image generation"],
)
async def image_generation(
    request: Request,
    user_api_key_dict: UserAPIKeyAuth = Depends(user_api_key_auth),
    background_tasks: BackgroundTasks = BackgroundTasks(),
):
    global proxy_logging_obj
    try:
        # Use orjson to parse JSON data, orjson speeds up requests significantly
        body = await request.body()
        data = orjson.loads(body)

        # Include original request and headers in the data
        data["proxy_server_request"] = {
            "url": str(request.url),
            "method": request.method,
            "headers": dict(request.headers),
            "body": copy.copy(data),  # use copy instead of deepcopy
        }

        if data.get("user", None) is None and user_api_key_dict.user_id is not None:
            data["user"] = user_api_key_dict.user_id

        data["model"] = (
            general_settings.get("image_generation_model", None)  # server default
            or user_model  # model name passed via cli args
            or data["model"]  # default passed in http request
        )
        if user_model:
            data["model"] = user_model

        if "metadata" not in data:
            data["metadata"] = {}
        data["metadata"]["user_api_key"] = user_api_key_dict.api_key
        data["metadata"]["user_api_key_metadata"] = user_api_key_dict.metadata
        _headers = dict(request.headers)
        _headers.pop(
            "authorization", None
        )  # do not store the original `sk-..` api key in the db
        data["metadata"]["headers"] = _headers
        data["metadata"]["user_api_key_user_id"] = user_api_key_dict.user_id
        data["metadata"]["endpoint"] = str(request.url)

        ### TEAM-SPECIFIC PARAMS ###
        if user_api_key_dict.team_id is not None:
            team_config = await proxy_config.load_team_config(
                team_id=user_api_key_dict.team_id
            )
            if len(team_config) == 0:
                pass
            else:
                team_id = team_config.pop("team_id", None)
                data["metadata"]["team_id"] = team_id
                data = {
                    **team_config,
                    **data,
                }  # add the team-specific configs to the completion call

        router_model_names = (
            [m["model_name"] for m in llm_model_list]
            if llm_model_list is not None
            else []
        )

        ### CALL HOOKS ### - modify incoming data / reject request before calling the model
        data = await proxy_logging_obj.pre_call_hook(
            user_api_key_dict=user_api_key_dict, data=data, call_type="embeddings"
        )

        start_time = time.time()

        ## ROUTE TO CORRECT ENDPOINT ##
        # skip router if user passed their key
        if "api_key" in data:
            response = await litellm.aimage_generation(**data)
        elif (
            llm_router is not None and data["model"] in router_model_names
        ):  # model in router model list
            response = await llm_router.aimage_generation(**data)
        elif (
            llm_router is not None and data["model"] in llm_router.deployment_names
        ):  # model in router deployments, calling a specific deployment on the router
            response = await llm_router.aimage_generation(
                **data, specific_deployment=True
            )
        elif (
            llm_router is not None
            and llm_router.model_group_alias is not None
            and data["model"] in llm_router.model_group_alias
        ):  # model set in model_group_alias
            response = await llm_router.aimage_generation(
                **data
            )  # ensure this goes the llm_router, router will do the correct alias mapping
        else:
            response = await litellm.aimage_generation(**data)

        ### ALERTING ###
        data["litellm_status"] = "success"  # used for alerting
        end_time = time.time()
        asyncio.create_task(
            proxy_logging_obj.response_taking_too_long(
                start_time=start_time, end_time=end_time, type="slow_response"
            )
        )

        return response
    except Exception as e:
        await proxy_logging_obj.post_call_failure_hook(
            user_api_key_dict=user_api_key_dict, original_exception=e
        )
        traceback.print_exc()
        if isinstance(e, HTTPException):
            raise e
        else:
            error_traceback = traceback.format_exc()
            error_msg = f"{str(e)}\n\n{error_traceback}"
            raise ProxyException(
                message=getattr(e, "message", error_msg),
                type=getattr(e, "type", "None"),
                param=getattr(e, "param", "None"),
                code=getattr(e, "status_code", 500),
            )


#### KEY MANAGEMENT ####


@router.post(
    "/key/generate",
    tags=["key management"],
    dependencies=[Depends(user_api_key_auth)],
    response_model=GenerateKeyResponse,
)
async def generate_key_fn(
    data: GenerateKeyRequest,
    Authorization: Optional[str] = Header(None),
):
    """
    Generate an API key based on the provided data.

    Docs: https://docs.litellm.ai/docs/proxy/virtual_keys

    Parameters:
    - duration: Optional[str] - Specify the length of time the token is valid for. You can set duration as seconds ("30s"), minutes ("30m"), hours ("30h"), days ("30d").
    - key_alias: Optional[str] - User defined key alias
    - team_id: Optional[str] - The team id of the user
    - models: Optional[list] - Model_name's a user is allowed to call. (if empty, key is allowed to call all models)
    - aliases: Optional[dict] - Any alias mappings, on top of anything in the config.yaml model list. - https://docs.litellm.ai/docs/proxy/virtual_keys#managing-auth---upgradedowngrade-models
    - config: Optional[dict] - any key-specific configs, overrides config in config.yaml
    - spend: Optional[int] - Amount spent by key. Default is 0. Will be updated by proxy whenever key is used. https://docs.litellm.ai/docs/proxy/virtual_keys#managing-auth---tracking-spend
    - max_budget: Optional[float] - Specify max budget for a given key.
    - max_parallel_requests: Optional[int] - Rate limit a user based on the number of parallel requests. Raises 429 error, if user's parallel requests > x.
    - metadata: Optional[dict] - Metadata for key, store information for key. Example metadata = {"team": "core-infra", "app": "app2", "email": "ishaan@berri.ai" }

    Returns:
    - key: (str) The generated api key
    - expires: (datetime) Datetime object for when key expires.
    - user_id: (str) Unique user id - used for tracking spend across multiple keys for same user id.
    """
    try:
        global user_custom_key_generate
        verbose_proxy_logger.debug("entered /key/generate")

        if user_custom_key_generate is not None:
            result = await user_custom_key_generate(data)
            decision = result.get("decision", True)
            message = result.get("message", "Authentication Failed - Custom Auth Rule")
            if not decision:
                raise HTTPException(
                    status_code=status.HTTP_403_FORBIDDEN, detail=message
                )
        # check if user set default key/generate params on config.yaml
        if litellm.default_key_generate_params is not None:
            for elem in data:
                key, value = elem
                if value is None and key in [
                    "max_budget",
                    "user_id",
                    "team_id",
                    "max_parallel_requests",
                    "tpm_limit",
                    "rpm_limit",
                    "budget_duration",
                ]:
                    setattr(
                        data, key, litellm.default_key_generate_params.get(key, None)
                    )
                elif key == "models" and value == []:
                    setattr(data, key, litellm.default_key_generate_params.get(key, []))
                elif key == "metadata" and value == {}:
                    setattr(data, key, litellm.default_key_generate_params.get(key, {}))

        # check if user set default key/generate params on config.yaml
        if litellm.upperbound_key_generate_params is not None:
            for elem in data:
                # if key in litellm.upperbound_key_generate_params, use the min of value and litellm.upperbound_key_generate_params[key]
                key, value = elem
                if value is not None and key in litellm.upperbound_key_generate_params:
                    # if value is float/int
                    if key in [
                        "max_budget",
                        "max_parallel_requests",
                        "tpm_limit",
                        "rpm_limit",
                    ]:
                        if value > litellm.upperbound_key_generate_params[key]:
                            # directly compare floats/ints
                            setattr(
                                data, key, litellm.upperbound_key_generate_params[key]
                            )
                    elif key == "budget_duration":
                        # budgets are in 1s, 1m, 1h, 1d, 1m (30s, 30m, 30h, 30d, 30m)
                        # compare the duration in seconds and max duration in seconds
                        upperbound_budget_duration = _duration_in_seconds(
                            duration=litellm.upperbound_key_generate_params[key]
                        )
                        user_set_budget_duration = _duration_in_seconds(duration=value)
                        if user_set_budget_duration > upperbound_budget_duration:
                            setattr(
                                data, key, litellm.upperbound_key_generate_params[key]
                            )

        data_json = data.json()  # type: ignore

        # if we get max_budget passed to /key/generate, then use it as key_max_budget. Since generate_key_helper_fn is used to make new users
        if "max_budget" in data_json:
            data_json["key_max_budget"] = data_json.pop("max_budget", None)

        if "budget_duration" in data_json:
            data_json["key_budget_duration"] = data_json.pop("budget_duration", None)

        response = await generate_key_helper_fn(**data_json)
        return GenerateKeyResponse(**response)
    except Exception as e:
        traceback.print_exc()
        if isinstance(e, HTTPException):
            raise ProxyException(
                message=getattr(e, "detail", f"Authentication Error({str(e)})"),
                type="auth_error",
                param=getattr(e, "param", "None"),
                code=getattr(e, "status_code", status.HTTP_400_BAD_REQUEST),
            )
        elif isinstance(e, ProxyException):
            raise e
        raise ProxyException(
            message="Authentication Error, " + str(e),
            type="auth_error",
            param=getattr(e, "param", "None"),
            code=status.HTTP_400_BAD_REQUEST,
        )


@router.post(
    "/key/update", tags=["key management"], dependencies=[Depends(user_api_key_auth)]
)
async def update_key_fn(request: Request, data: UpdateKeyRequest):
    """
    Update an existing key
    """
    global prisma_client
    try:
        data_json: dict = data.json()
        key = data_json.pop("key")
        # get the row from db
        if prisma_client is None:
            raise Exception("Not connected to DB!")

        non_default_values = {k: v for k, v in data_json.items() if v is not None}
        response = await prisma_client.update_data(
            token=key, data={**non_default_values, "token": key}
        )
        return {"key": key, **non_default_values}
        # update based on remaining passed in values
    except Exception as e:
        if isinstance(e, HTTPException):
            raise ProxyException(
                message=getattr(e, "detail", f"Authentication Error({str(e)})"),
                type="auth_error",
                param=getattr(e, "param", "None"),
                code=getattr(e, "status_code", status.HTTP_400_BAD_REQUEST),
            )
        elif isinstance(e, ProxyException):
            raise e
        raise ProxyException(
            message="Authentication Error, " + str(e),
            type="auth_error",
            param=getattr(e, "param", "None"),
            code=status.HTTP_400_BAD_REQUEST,
        )


@router.post(
    "/key/delete", tags=["key management"], dependencies=[Depends(user_api_key_auth)]
)
async def delete_key_fn(data: DeleteKeyRequest):
    """
    Delete a key from the key management system.

    Parameters::
    - keys (List[str]): A list of keys or hashed keys to delete. Example {"keys": ["sk-QWrxEynunsNpV1zT48HIrw", "837e17519f44683334df5291321d97b8bf1098cd490e49e215f6fea935aa28be"]}

    Returns:
    - deleted_keys (List[str]): A list of deleted keys. Example {"deleted_keys": ["sk-QWrxEynunsNpV1zT48HIrw", "837e17519f44683334df5291321d97b8bf1098cd490e49e215f6fea935aa28be"]}


    Raises:
        HTTPException: If an error occurs during key deletion.
    """
    try:
        global user_api_key_cache
        keys = data.keys
        if len(keys) == 0:
            raise ProxyException(
                message=f"No keys provided, passed in: keys={keys}",
                type="auth_error",
                param="keys",
                code=status.HTTP_400_BAD_REQUEST,
            )

        result = await delete_verification_token(tokens=keys)
        verbose_proxy_logger.debug("/key/delete - deleted_keys=", result)

        number_deleted_keys = len(result["deleted_keys"])
        assert len(keys) == number_deleted_keys

        for key in keys:
            user_api_key_cache.delete_cache(key)
            # remove hash token from cache
            hashed_token = hash_token(key)
            user_api_key_cache.delete_cache(hashed_token)

        verbose_proxy_logger.debug(
            f"/keys/delete - cache after delete: {user_api_key_cache.in_memory_cache.cache_dict}"
        )

        return {"deleted_keys": keys}
    except Exception as e:
        if isinstance(e, HTTPException):
            raise ProxyException(
                message=getattr(e, "detail", f"Authentication Error({str(e)})"),
                type="auth_error",
                param=getattr(e, "param", "None"),
                code=getattr(e, "status_code", status.HTTP_400_BAD_REQUEST),
            )
        elif isinstance(e, ProxyException):
            raise e
        raise ProxyException(
            message="Authentication Error, " + str(e),
            type="auth_error",
            param=getattr(e, "param", "None"),
            code=status.HTTP_400_BAD_REQUEST,
        )


@router.get(
    "/key/info", tags=["key management"], dependencies=[Depends(user_api_key_auth)]
)
async def info_key_fn(
    key: Optional[str] = fastapi.Query(
        default=None, description="Key in the request parameters"
    ),
    user_api_key_dict: UserAPIKeyAuth = Depends(user_api_key_auth),
):
    """
    Retrieve information about a key.
    Parameters:
        key: Optional[str] = Query parameter representing the key in the request
        user_api_key_dict: UserAPIKeyAuth = Dependency representing the user's API key
    Returns:
        Dict containing the key and its associated information
    
    Example Curl:
    ```
    curl -X GET "http://0.0.0.0:8000/key/info?key=sk-02Wr4IAlN3NvPXvL5JVvDA" \
-H "Authorization: Bearer sk-1234"
    ```

    Example Curl - if no key is passed, it will use the Key Passed in Authorization Header
    ```
    curl -X GET "http://0.0.0.0:8000/key/info" \
-H "Authorization: Bearer sk-02Wr4IAlN3NvPXvL5JVvDA"
    ```
    """
    global prisma_client
    try:
        if prisma_client is None:
            raise Exception(
                f"Database not connected. Connect a database to your proxy - https://docs.litellm.ai/docs/simple_proxy#managing-auth---virtual-keys"
            )
        if key == None:
            key = user_api_key_dict.api_key
        key_info = await prisma_client.get_data(token=key)
        ## REMOVE HASHED TOKEN INFO BEFORE RETURNING ##
        try:
            key_info = key_info.model_dump()  # noqa
        except:
            # if using pydantic v1
            key_info = key_info.dict()
        key_info.pop("token")
        return {"key": key, "info": key_info}
    except Exception as e:
        if isinstance(e, HTTPException):
            raise ProxyException(
                message=getattr(e, "detail", f"Authentication Error({str(e)})"),
                type="auth_error",
                param=getattr(e, "param", "None"),
                code=getattr(e, "status_code", status.HTTP_400_BAD_REQUEST),
            )
        elif isinstance(e, ProxyException):
            raise e
        raise ProxyException(
            message="Authentication Error, " + str(e),
            type="auth_error",
            param=getattr(e, "param", "None"),
            code=status.HTTP_400_BAD_REQUEST,
        )


@router.get(
    "/spend/keys",
    tags=["budget & spend Tracking"],
    dependencies=[Depends(user_api_key_auth)],
)
async def spend_key_fn():
    """
    View all keys created, ordered by spend

    Example Request: 
    ```
    curl -X GET "http://0.0.0.0:8000/spend/keys" \
-H "Authorization: Bearer sk-1234"
    ```
    """
    global prisma_client
    try:
        if prisma_client is None:
            raise Exception(
                f"Database not connected. Connect a database to your proxy - https://docs.litellm.ai/docs/simple_proxy#managing-auth---virtual-keys"
            )

        key_info = await prisma_client.get_data(table_name="key", query_type="find_all")

        return key_info

    except Exception as e:
        raise HTTPException(
            status_code=status.HTTP_400_BAD_REQUEST,
            detail={"error": str(e)},
        )


@router.get(
    "/spend/users",
    tags=["budget & spend Tracking"],
    dependencies=[Depends(user_api_key_auth)],
)
async def spend_user_fn(
    user_id: Optional[str] = fastapi.Query(
        default=None,
        description="Get User Table row for user_id",
    ),
):
    """
    View all users created, ordered by spend

    Example Request: 
    ```
    curl -X GET "http://0.0.0.0:8000/spend/users" \
-H "Authorization: Bearer sk-1234"
    ```

    View User Table row for user_id
    ```
    curl -X GET "http://0.0.0.0:8000/spend/users?user_id=1234" \
-H "Authorization: Bearer sk-1234"
    ```
    """
    global prisma_client
    try:
        if prisma_client is None:
            raise Exception(
                f"Database not connected. Connect a database to your proxy - https://docs.litellm.ai/docs/simple_proxy#managing-auth---virtual-keys"
            )

        if user_id is not None:
            user_info = await prisma_client.get_data(
                table_name="user", query_type="find_unique", user_id=user_id
            )
            return [user_info]
        else:
            user_info = await prisma_client.get_data(
                table_name="user", query_type="find_all"
            )

        return user_info

    except Exception as e:
        raise HTTPException(
            status_code=status.HTTP_400_BAD_REQUEST,
            detail={"error": str(e)},
        )


@router.get(
    "/spend/logs",
    tags=["budget & spend Tracking"],
    dependencies=[Depends(user_api_key_auth)],
    responses={
        200: {"model": List[LiteLLM_SpendLogs]},
    },
)
async def view_spend_logs(
    api_key: Optional[str] = fastapi.Query(
        default=None,
        description="Get spend logs based on api key",
    ),
    user_id: Optional[str] = fastapi.Query(
        default=None,
        description="Get spend logs based on user_id",
    ),
    request_id: Optional[str] = fastapi.Query(
        default=None,
        description="request_id to get spend logs for specific request_id. If none passed then pass spend logs for all requests",
    ),
):
    """
    View all spend logs, if request_id is provided, only logs for that request_id will be returned

    Example Request for all logs
    ```
    curl -X GET "http://0.0.0.0:8000/spend/logs" \
-H "Authorization: Bearer sk-1234"
    ```

    Example Request for specific request_id
    ```
    curl -X GET "http://0.0.0.0:8000/spend/logs?request_id=chatcmpl-6dcb2540-d3d7-4e49-bb27-291f863f112e" \
-H "Authorization: Bearer sk-1234"
    ```

    Example Request for specific api_key
    ```
    curl -X GET "http://0.0.0.0:8000/spend/logs?api_key=sk-Fn8Ej39NkBQmUagFEoUWPQ" \
-H "Authorization: Bearer sk-1234"
    ```

    Example Request for specific user_id
    ```
    curl -X GET "http://0.0.0.0:8000/spend/logs?user_id=ishaan@berri.ai" \
-H "Authorization: Bearer sk-1234"
    ```
    """
    global prisma_client
    try:
        verbose_proxy_logger.debug("inside view_spend_logs")
        if prisma_client is None:
            raise Exception(
                f"Database not connected. Connect a database to your proxy - https://docs.litellm.ai/docs/simple_proxy#managing-auth---virtual-keys"
            )
        spend_logs = []
        if api_key is not None and isinstance(api_key, str):
            if api_key.startswith("sk-"):
                hashed_token = prisma_client.hash_token(token=api_key)
            else:
                hashed_token = api_key
            spend_log = await prisma_client.get_data(
                table_name="spend",
                query_type="find_all",
                key_val={"key": "api_key", "value": hashed_token},
            )
            if isinstance(spend_log, list):
                return spend_log
            else:
                return [spend_log]
        elif request_id is not None:
            spend_log = await prisma_client.get_data(
                table_name="spend",
                query_type="find_unique",
                key_val={"key": "request_id", "value": request_id},
            )
            return [spend_log]
        elif user_id is not None:
            spend_log = await prisma_client.get_data(
                table_name="spend",
                query_type="find_all",
                key_val={"key": "user", "value": user_id},
            )
            if isinstance(spend_log, list):
                return spend_log
            else:
                return [spend_log]
        else:
            spend_logs = await prisma_client.get_data(
                table_name="spend", query_type="find_all"
            )

            return spend_log

        return None

    except Exception as e:
        if isinstance(e, HTTPException):
            raise ProxyException(
                message=getattr(e, "detail", f"/spend/logs Error({str(e)})"),
                type="internal_error",
                param=getattr(e, "param", "None"),
                code=getattr(e, "status_code", status.HTTP_500_INTERNAL_SERVER_ERROR),
            )
        elif isinstance(e, ProxyException):
            raise e
        raise ProxyException(
            message="/spend/logs Error" + str(e),
            type="internal_error",
            param=getattr(e, "param", "None"),
            code=status.HTTP_500_INTERNAL_SERVER_ERROR,
        )


#### USER MANAGEMENT ####
@router.post(
    "/user/new",
    tags=["user management"],
    dependencies=[Depends(user_api_key_auth)],
    response_model=NewUserResponse,
)
async def new_user(data: NewUserRequest):
    """
    Use this to create a new user with a budget.

    Returns user id, budget + new key.

    Parameters:
    - user_id: Optional[str] - Specify a user id. If not set, a unique id will be generated.
    - user_email: Optional[str] - Specify a user email.
    - user_role: Optional[str] - Specify a user role - "proxy_admin", "app_owner", "app_user"
    - max_budget: Optional[float] - Specify max budget for a given user.
    - duration: Optional[str] - Specify the length of time the token is valid for. You can set duration as seconds ("30s"), minutes ("30m"), hours ("30h"), days ("30d"). **(Default is set to 1 hour.)**
    - models: Optional[list] - Model_name's a user is allowed to call. (if empty, key is allowed to call all models)
    - aliases: Optional[dict] - Any alias mappings, on top of anything in the config.yaml model list. - https://docs.litellm.ai/docs/proxy/virtual_keys#managing-auth---upgradedowngrade-models
    - config: Optional[dict] - any key-specific configs, overrides config in config.yaml
    - spend: Optional[int] - Amount spent by key. Default is 0. Will be updated by proxy whenever key is used. https://docs.litellm.ai/docs/proxy/virtual_keys#managing-auth---tracking-spend
    - max_parallel_requests: Optional[int] - Rate limit a user based on the number of parallel requests. Raises 429 error, if user's parallel requests > x.
    - metadata: Optional[dict] - Metadata for key, store information for key. Example metadata = {"team": "core-infra", "app": "app2", "email": "ishaan@berri.ai" }

    Returns:
    - key: (str) The generated api key
    - expires: (datetime) Datetime object for when key expires.
    - user_id: (str) Unique user id - used for tracking spend across multiple keys for same user id.
    - max_budget: (float|None) Max budget for given user.
    """
    data_json = data.json()  # type: ignore
    if "user_role" in data_json:
        user_role = data_json["user_role"]
        if user_role is not None:
            if user_role not in ["admin", "app_owner", "app_user"]:
                raise ProxyException(
                    message=f"Invalid user role, passed in {user_role}. Must be one of 'admin', 'app_owner', 'app_user'",
                    type="invalid_user_role",
                    param="user_role",
                    code=status.HTTP_400_BAD_REQUEST,
                )
    response = await generate_key_helper_fn(**data_json)
    return NewUserResponse(
        key=response["token"],
        expires=response["expires"],
        user_id=response["user_id"],
        max_budget=response["max_budget"],
    )


@router.post(
    "/user/auth", tags=["user management"], dependencies=[Depends(user_api_key_auth)]
)
async def user_auth(request: Request):
    """
    Allows UI ("https://dashboard.litellm.ai/", or self-hosted - os.getenv("LITELLM_HOSTED_UI")) to request a magic link to be sent to user email, for auth to proxy.

    Only allows emails from accepted email subdomains.

    Rate limit: 1 request every 60s.

    Only works, if you enable 'allow_user_auth' in general settings:
    e.g.:
    ```yaml
    general_settings:
        allow_user_auth: true
    ```

    Requirements:
    SMTP server details saved in .env:
    - os.environ["SMTP_HOST"]
    - os.environ["SMTP_PORT"]
    - os.environ["SMTP_USERNAME"]
    - os.environ["SMTP_PASSWORD"]
    - os.environ["SMTP_SENDER_EMAIL"]
    """
    global prisma_client

    data = await request.json()  # type: ignore
    user_email = data["user_email"]
    page_params = data["page"]
    if user_email is None:
        raise HTTPException(status_code=400, detail="User email is none")

    if prisma_client is None:  # if no db connected, raise an error
        raise Exception("No connected db.")

    ### Check if user email in user table
    response = await prisma_client.get_generic_data(
        key="user_email", value=user_email, table_name="users"
    )
    ### if so - generate a 24 hr key with that user id
    if response is not None:
        user_id = response.user_id
        response = await generate_key_helper_fn(
            **{"duration": "24hr", "models": [], "aliases": {}, "config": {}, "spend": 0, "user_id": user_id}  # type: ignore
        )
    else:  ### else - create new user
        response = await generate_key_helper_fn(
            **{"duration": "24hr", "models": [], "aliases": {}, "config": {}, "spend": 0, "user_email": user_email}  # type: ignore
        )

    base_url = os.getenv("LITELLM_HOSTED_UI", "https://dashboard.litellm.ai/")

    params = {
        "sender_name": "LiteLLM Proxy",
        "sender_email": os.getenv("SMTP_SENDER_EMAIL"),
        "receiver_email": user_email,
        "subject": "Your Magic Link",
        "html": f"<strong> Follow this  link, to login:\n\n{base_url}user/?token={response['token']}&user_id={response['user_id']}&page={page_params}</strong>",
    }

    await send_email(**params)
    return "Email sent!"


@app.get("/sso/key/generate", tags=["experimental"])
async def google_login(request: Request):
    """
    Create Proxy API Keys using Google Workspace SSO. Requires setting PROXY_BASE_URL in .env

    PROXY_BASE_URL should be the your deployed proxy endpoint, e.g. PROXY_BASE_URL="https://litellm-production-7002.up.railway.app/"
    Example:

    """
    microsoft_client_id = os.getenv("MICROSOFT_CLIENT_ID", None)
    google_client_id = os.getenv("GOOGLE_CLIENT_ID", None)

    # get url from request
    redirect_url = os.getenv("PROXY_BASE_URL", str(request.base_url))

    ui_username = os.getenv("UI_USERNAME")
    if redirect_url.endswith("/"):
        redirect_url += "sso/callback"
    else:
        redirect_url += "/sso/callback"
    # Google SSO Auth
    if google_client_id is not None:
        from fastapi_sso.sso.google import GoogleSSO

        google_client_secret = os.getenv("GOOGLE_CLIENT_SECRET", None)
        if google_client_secret is None:
            raise ProxyException(
                message="GOOGLE_CLIENT_SECRET not set. Set it in .env file",
                type="auth_error",
                param="GOOGLE_CLIENT_SECRET",
                code=status.HTTP_500_INTERNAL_SERVER_ERROR,
            )

        google_sso = GoogleSSO(
            client_id=google_client_id,
            client_secret=google_client_secret,
            redirect_uri=redirect_url,
        )

        verbose_proxy_logger.info(
            f"In /google-login/key/generate, \nGOOGLE_REDIRECT_URI: {redirect_url}\nGOOGLE_CLIENT_ID: {google_client_id}"
        )

        with google_sso:
            return await google_sso.get_login_redirect()

    # Microsoft SSO Auth
    elif microsoft_client_id is not None:
        from fastapi_sso.sso.microsoft import MicrosoftSSO

        microsoft_client_secret = os.getenv("MICROSOFT_CLIENT_SECRET", None)
        microsoft_tenant = os.getenv("MICROSOFT_TENANT", None)
        if microsoft_client_secret is None:
            raise ProxyException(
                message="MICROSOFT_CLIENT_SECRET not set. Set it in .env file",
                type="auth_error",
                param="MICROSOFT_CLIENT_SECRET",
                code=status.HTTP_500_INTERNAL_SERVER_ERROR,
            )

        microsoft_sso = MicrosoftSSO(
            client_id=microsoft_client_id,
            client_secret=microsoft_client_secret,
            tenant=microsoft_tenant,
            redirect_uri=redirect_url,
            allow_insecure_http=True,
        )
        with microsoft_sso:
            return await microsoft_sso.get_login_redirect()
    elif ui_username is not None:
        # No Google, Microsoft SSO
        # Use UI Credentials set in .env
        from fastapi.responses import HTMLResponse

        return HTMLResponse(content=html_form, status_code=200)
    else:
        from fastapi.responses import HTMLResponse

        return HTMLResponse(content=html_form, status_code=200)


@router.post(
    "/login", include_in_schema=False
)  # hidden since this is a helper for UI sso login
async def login(request: Request):
    try:
        import multipart
    except ImportError:
        subprocess.run(["pip", "install", "python-multipart"])
    global master_key
    form = await request.form()
    username = str(form.get("username"))
    password = str(form.get("password"))
    ui_username = os.getenv("UI_USERNAME", "admin")
    ui_password = os.getenv("UI_PASSWORD", None)
    if ui_password is None:
        ui_password = str(master_key) if master_key is not None else None

    if ui_password is None:
        raise ProxyException(
            message="set Proxy master key to use UI. https://docs.litellm.ai/docs/proxy/virtual_keys",
            type="auth_error",
            param="UI_PASSWORD",
            code=status.HTTP_500_INTERNAL_SERVER_ERROR,
        )

    if secrets.compare_digest(username, ui_username) and secrets.compare_digest(
        password, ui_password
    ):
        user_id = username
        # User is Authe'd in - generate key for the UI to access Proxy

        if os.getenv("DATABASE_URL") is not None:
            response = await generate_key_helper_fn(
                **{"duration": "1hr", "key_max_budget": 0, "models": [], "aliases": {}, "config": {}, "spend": 0, "user_id": user_id, "team_id": "litellm-dashboard"}  # type: ignore
            )
        else:
            response = {
                "token": "sk-gm",
                "user_id": "litellm-dashboard",
            }

        key = response["token"]  # type: ignore
        user_id = response["user_id"]  # type: ignore

        litellm_dashboard_ui = "/ui/"

        import jwt

        jwt_token = jwt.encode(
            {"user_id": user_id, "key": key}, "secret", algorithm="HS256"
        )
        litellm_dashboard_ui += "?userID=" + user_id + "&token=" + jwt_token

        # if a user has logged in they should be allowed to create keys - this ensures that it's set to True
        general_settings["allow_user_auth"] = True
        return RedirectResponse(url=litellm_dashboard_ui, status_code=303)
    else:
        raise ProxyException(
            message=f"Invalid credentials used to access UI. Passed in username: {username}, passed in password: {password}.\nCheck 'UI_USERNAME', 'UI_PASSWORD' in .env file",
            type="auth_error",
            param="invalid_credentials",
            code=status.HTTP_401_UNAUTHORIZED,
        )


@app.get("/sso/callback", tags=["experimental"])
async def auth_callback(request: Request):
    """Verify login"""
    global general_settings
    microsoft_client_id = os.getenv("MICROSOFT_CLIENT_ID", None)
    google_client_id = os.getenv("GOOGLE_CLIENT_ID", None)

    # get url from request
    redirect_url = os.getenv("PROXY_BASE_URL", str(request.base_url))

    if redirect_url.endswith("/"):
        redirect_url += "sso/callback"
    else:
        redirect_url += "/sso/callback"

    if google_client_id is not None:
        from fastapi_sso.sso.google import GoogleSSO

        google_client_secret = os.getenv("GOOGLE_CLIENT_SECRET", None)
        if google_client_secret is None:
            raise ProxyException(
                message="GOOGLE_CLIENT_SECRET not set. Set it in .env file",
                type="auth_error",
                param="GOOGLE_CLIENT_SECRET",
                code=status.HTTP_500_INTERNAL_SERVER_ERROR,
            )
        google_sso = GoogleSSO(
            client_id=google_client_id,
            redirect_uri=redirect_url,
            client_secret=google_client_secret,
        )
        result = await google_sso.verify_and_process(request)

    elif microsoft_client_id is not None:
        from fastapi_sso.sso.microsoft import MicrosoftSSO

        microsoft_client_secret = os.getenv("MICROSOFT_CLIENT_SECRET", None)
        microsoft_tenant = os.getenv("MICROSOFT_TENANT", None)
        if microsoft_client_secret is None:
            raise ProxyException(
                message="MICROSOFT_CLIENT_SECRET not set. Set it in .env file",
                type="auth_error",
                param="MICROSOFT_CLIENT_SECRET",
                code=status.HTTP_500_INTERNAL_SERVER_ERROR,
            )
        if microsoft_tenant is None:
            raise ProxyException(
                message="MICROSOFT_TENANT not set. Set it in .env file",
                type="auth_error",
                param="MICROSOFT_TENANT",
                code=status.HTTP_500_INTERNAL_SERVER_ERROR,
            )

        microsoft_sso = MicrosoftSSO(
            client_id=microsoft_client_id,
            client_secret=microsoft_client_secret,
            tenant=microsoft_tenant,
            redirect_uri=redirect_url,
            allow_insecure_http=True,
        )
        result = await microsoft_sso.verify_and_process(request)

    # User is Authe'd in - generate key for the UI to access Proxy
    user_email = getattr(result, "email", None)
    user_id = getattr(result, "id", None)
    if user_id is None:
        user_id = getattr(result, "first_name", "") + getattr(result, "last_name", "")

    response = await generate_key_helper_fn(
        **{"duration": "1hr", "key_max_budget": 0, "models": [], "aliases": {}, "config": {}, "spend": 0, "user_id": user_id, "team_id": "litellm-dashboard", "user_email": user_email}  # type: ignore
    )
    key = response["token"]  # type: ignore
    user_id = response["user_id"]  # type: ignore

    litellm_dashboard_ui = "/ui/"

    user_role = "app_owner"
    if (
        os.getenv("PROXY_ADMIN_ID", None) is not None
        and os.environ["PROXY_ADMIN_ID"] == user_id
    ):
        # checks if user is admin
        user_role = "app_admin"

    import jwt

    jwt_token = jwt.encode(
        {
            "user_id": user_id,
            "key": key,
            "user_email": user_email,
            "user_role": user_role,
        },
        "secret",
        algorithm="HS256",
    )
    litellm_dashboard_ui += "?userID=" + user_id + "&token=" + jwt_token

    # if a user has logged in they should be allowed to create keys - this ensures that it's set to True
    general_settings["allow_user_auth"] = True
    return RedirectResponse(url=litellm_dashboard_ui)


@router.get(
    "/user/info", tags=["user management"], dependencies=[Depends(user_api_key_auth)]
)
async def user_info(
    user_id: Optional[str] = fastapi.Query(
        default=None, description="User ID in the request parameters"
    )
):
    """
    Use this to get user information. (user row + all user key info)

    Example request
    ```
    curl -X GET 'http://localhost:8000/user/info?user_id=krrish7%40berri.ai' \
    --header 'Authorization: Bearer sk-1234'
    ```
    """
    global prisma_client
    try:
        if prisma_client is None:
            raise Exception(
                f"Database not connected. Connect a database to your proxy - https://docs.litellm.ai/docs/simple_proxy#managing-auth---virtual-keys"
            )
        ## GET USER ROW ##
        if user_id is not None:
            user_info = await prisma_client.get_data(user_id=user_id)
        else:
            user_info = None
        ## GET ALL KEYS ##
        keys = await prisma_client.get_data(
            user_id=user_id,
            table_name="key",
            query_type="find_all",
            expires=datetime.now(),
        )

        if user_info is None:
            ## make sure we still return a total spend ##
            spend = 0
            for k in keys:
                spend += getattr(k, "spend", 0)
            user_info = {"spend": spend}

        ## REMOVE HASHED TOKEN INFO before returning ##
        for key in keys:
            try:
                key = key.model_dump()  # noqa
            except:
                # if using pydantic v1
                key = key.dict()
            key.pop("token", None)
        return {"user_id": user_id, "user_info": user_info, "keys": keys}
    except Exception as e:
        if isinstance(e, HTTPException):
            raise ProxyException(
                message=getattr(e, "detail", f"Authentication Error({str(e)})"),
                type="auth_error",
                param=getattr(e, "param", "None"),
                code=getattr(e, "status_code", status.HTTP_400_BAD_REQUEST),
            )
        elif isinstance(e, ProxyException):
            raise e
        raise ProxyException(
            message="Authentication Error, " + str(e),
            type="auth_error",
            param=getattr(e, "param", "None"),
            code=status.HTTP_400_BAD_REQUEST,
        )


@router.post(
    "/user/update", tags=["user management"], dependencies=[Depends(user_api_key_auth)]
)
async def user_update(data: UpdateUserRequest):
    """
    [TODO]: Use this to update user budget
    """
    global prisma_client
    try:
        data_json: dict = data.json()
        # get the row from db
        if prisma_client is None:
            raise Exception("Not connected to DB!")

        non_default_values = {k: v for k, v in data_json.items() if v is not None}
        response = await prisma_client.update_data(
            user_id=data_json["user_id"],
            data=non_default_values,
            update_key_values=non_default_values,
        )
        return {"user_id": data_json["user_id"], **non_default_values}
        # update based on remaining passed in values
    except Exception as e:
        traceback.print_exc()
        if isinstance(e, HTTPException):
            raise ProxyException(
                message=getattr(e, "detail", f"Authentication Error({str(e)})"),
                type="auth_error",
                param=getattr(e, "param", "None"),
                code=getattr(e, "status_code", status.HTTP_400_BAD_REQUEST),
            )
        elif isinstance(e, ProxyException):
            raise e
        raise ProxyException(
            message="Authentication Error, " + str(e),
            type="auth_error",
            param=getattr(e, "param", "None"),
            code=status.HTTP_400_BAD_REQUEST,
        )


#### MODEL MANAGEMENT ####


#### [BETA] - This is a beta endpoint, format might change based on user feedback. - https://github.com/BerriAI/litellm/issues/964
@router.post(
    "/model/new",
    description="Allows adding new models to the model list in the config.yaml",
    tags=["model management"],
    dependencies=[Depends(user_api_key_auth)],
)
async def add_new_model(model_params: ModelParams):
    global llm_router, llm_model_list, general_settings, user_config_file_path, proxy_config
    try:
        # Load existing config
        config = await proxy_config.get_config()

        verbose_proxy_logger.debug(f"User config path: {user_config_file_path}")

        verbose_proxy_logger.debug(f"Loaded config: {config}")
        # Add the new model to the config
        model_info = model_params.model_info.json()
        model_info = {k: v for k, v in model_info.items() if v is not None}
        config["model_list"].append(
            {
                "model_name": model_params.model_name,
                "litellm_params": model_params.litellm_params,
                "model_info": model_info,
            }
        )

        verbose_proxy_logger.debug(f"updated model list: {config['model_list']}")

        # Save new config
        await proxy_config.save_config(new_config=config)
        return {"message": "Model added successfully"}

    except Exception as e:
        traceback.print_exc()
        if isinstance(e, HTTPException):
            raise ProxyException(
                message=getattr(e, "detail", f"Authentication Error({str(e)})"),
                type="auth_error",
                param=getattr(e, "param", "None"),
                code=getattr(e, "status_code", status.HTTP_400_BAD_REQUEST),
            )
        elif isinstance(e, ProxyException):
            raise e
        raise ProxyException(
            message="Authentication Error, " + str(e),
            type="auth_error",
            param=getattr(e, "param", "None"),
            code=status.HTTP_400_BAD_REQUEST,
        )


#### [BETA] - This is a beta endpoint, format might change based on user feedback https://github.com/BerriAI/litellm/issues/933. If you need a stable endpoint use /model/info
@router.get(
    "/model/info",
    description="Provides more info about each model in /models, including config.yaml descriptions (except api key and api base)",
    tags=["model management"],
    dependencies=[Depends(user_api_key_auth)],
)
@router.get(
    "/v1/model/info",
    description="Provides more info about each model in /models, including config.yaml descriptions (except api key and api base)",
    tags=["model management"],
    dependencies=[Depends(user_api_key_auth)],
)
async def model_info_v1(
    user_api_key_dict: UserAPIKeyAuth = Depends(user_api_key_auth),
):
    global llm_model_list, general_settings, user_config_file_path, proxy_config

    # Load existing config
    config = await proxy_config.get_config()

    if len(user_api_key_dict.models) > 0:
        model_names = user_api_key_dict.models
        all_models = [m for m in config["model_list"] if m in model_names]
    else:
        all_models = config["model_list"]
    for model in all_models:
        # provided model_info in config.yaml
        model_info = model.get("model_info", {})

        # read litellm model_prices_and_context_window.json to get the following:
        # input_cost_per_token, output_cost_per_token, max_tokens
        litellm_model_info = get_litellm_model_info(model=model)
        for k, v in litellm_model_info.items():
            if k not in model_info:
                model_info[k] = v
        model["model_info"] = model_info
        # don't return the api key
        model["litellm_params"].pop("api_key", None)

    verbose_proxy_logger.debug(f"all_models: {all_models}")
    return {"data": all_models}


#### [BETA] - This is a beta endpoint, format might change based on user feedback. - https://github.com/BerriAI/litellm/issues/964
@router.post(
    "/model/delete",
    description="Allows deleting models in the model list in the config.yaml",
    tags=["model management"],
    dependencies=[Depends(user_api_key_auth)],
)
async def delete_model(model_info: ModelInfoDelete):
    global llm_router, llm_model_list, general_settings, user_config_file_path, proxy_config
    try:
        if not os.path.exists(user_config_file_path):
            raise HTTPException(status_code=404, detail="Config file does not exist.")

        # Load existing config
        config = await proxy_config.get_config()

        # If model_list is not in the config, nothing can be deleted
        if len(config.get("model_list", [])) == 0:
            raise HTTPException(
                status_code=400, detail="No model list available in the config."
            )

        # Check if the model with the specified model_id exists
        model_to_delete = None
        for model in config["model_list"]:
            if model.get("model_info", {}).get("id", None) == model_info.id:
                model_to_delete = model
                break

        # If the model was not found, return an error
        if model_to_delete is None:
            raise HTTPException(
                status_code=400, detail="Model with given model_id not found."
            )

        # Remove model from the list and save the updated config
        config["model_list"].remove(model_to_delete)

        # Save updated config
        config = await proxy_config.save_config(new_config=config)
        return {"message": "Model deleted successfully"}

    except Exception as e:
        if isinstance(e, HTTPException):
            raise ProxyException(
                message=getattr(e, "detail", f"Authentication Error({str(e)})"),
                type="auth_error",
                param=getattr(e, "param", "None"),
                code=getattr(e, "status_code", status.HTTP_400_BAD_REQUEST),
            )
        elif isinstance(e, ProxyException):
            raise e
        raise ProxyException(
            message="Authentication Error, " + str(e),
            type="auth_error",
            param=getattr(e, "param", "None"),
            code=status.HTTP_400_BAD_REQUEST,
        )


#### EXPERIMENTAL QUEUING ####
async def _litellm_chat_completions_worker(data, user_api_key_dict):
    """
    worker to make litellm completions calls
    """
    while True:
        try:
            ### CALL HOOKS ### - modify incoming data before calling the model
            data = await proxy_logging_obj.pre_call_hook(
                user_api_key_dict=user_api_key_dict, data=data, call_type="completion"
            )

            verbose_proxy_logger.debug(f"_litellm_chat_completions_worker started")
            ### ROUTE THE REQUEST ###
            router_model_names = (
                [m["model_name"] for m in llm_model_list]
                if llm_model_list is not None
                else []
            )
            if (
                llm_router is not None and data["model"] in router_model_names
            ):  # model in router model list
                response = await llm_router.acompletion(**data)
            elif (
                llm_router is not None and data["model"] in llm_router.deployment_names
            ):  # model in router deployments, calling a specific deployment on the router
                response = await llm_router.acompletion(
                    **data, specific_deployment=True
                )
            elif (
                llm_router is not None
                and llm_router.model_group_alias is not None
                and data["model"] in llm_router.model_group_alias
            ):  # model set in model_group_alias
                response = await llm_router.acompletion(**data)
            else:  # router is not set
                response = await litellm.acompletion(**data)

            verbose_proxy_logger.debug(f"final response: {response}")
            return response
        except HTTPException as e:
            verbose_proxy_logger.debug(
                f"EXCEPTION RAISED IN _litellm_chat_completions_worker - {e.status_code}; {e.detail}"
            )
            if (
                e.status_code == 429
                and "Max parallel request limit reached" in e.detail
            ):
                verbose_proxy_logger.debug(f"Max parallel request limit reached!")
                timeout = litellm._calculate_retry_after(
                    remaining_retries=3, max_retries=3, min_timeout=1
                )
                await asyncio.sleep(timeout)
            else:
                raise e


@router.post(
    "/queue/chat/completions",
    tags=["experimental"],
    dependencies=[Depends(user_api_key_auth)],
)
async def async_queue_request(
    request: Request,
    model: Optional[str] = None,
    user_api_key_dict: UserAPIKeyAuth = Depends(user_api_key_auth),
    background_tasks: BackgroundTasks = BackgroundTasks(),
):
    global general_settings, user_debug, proxy_logging_obj
    """
    v2 attempt at a background worker to handle queuing. 

    Just supports /chat/completion calls currently.

    Now using a FastAPI background task + /chat/completions compatible endpoint
    """
    try:
        data = {}
        data = await request.json()  # type: ignore

        # Include original request and headers in the data
        data["proxy_server_request"] = {
            "url": str(request.url),
            "method": request.method,
            "headers": dict(request.headers),
            "body": copy.copy(data),  # use copy instead of deepcopy
        }

        verbose_proxy_logger.debug(f"receiving data: {data}")
        data["model"] = (
            general_settings.get("completion_model", None)  # server default
            or user_model  # model name passed via cli args
            or model  # for azure deployments
            or data["model"]  # default passed in http request
        )

        # users can pass in 'user' param to /chat/completions. Don't override it
        if data.get("user", None) is None and user_api_key_dict.user_id is not None:
            # if users are using user_api_key_auth, set `user` in `data`
            data["user"] = user_api_key_dict.user_id

        if "metadata" not in data:
            data["metadata"] = {}
        data["metadata"]["user_api_key"] = user_api_key_dict.api_key
        data["metadata"]["user_api_key_metadata"] = user_api_key_dict.metadata
        _headers = dict(request.headers)
        _headers.pop(
            "authorization", None
        )  # do not store the original `sk-..` api key in the db
        data["metadata"]["headers"] = _headers
        data["metadata"]["user_api_key_user_id"] = user_api_key_dict.user_id
        data["metadata"]["endpoint"] = str(request.url)

        global user_temperature, user_request_timeout, user_max_tokens, user_api_base
        # override with user settings, these are params passed via cli
        if user_temperature:
            data["temperature"] = user_temperature
        if user_request_timeout:
            data["request_timeout"] = user_request_timeout
        if user_max_tokens:
            data["max_tokens"] = user_max_tokens
        if user_api_base:
            data["api_base"] = user_api_base

        response = await asyncio.wait_for(
            _litellm_chat_completions_worker(
                data=data, user_api_key_dict=user_api_key_dict
            ),
            timeout=litellm.request_timeout,
        )

        if (
            "stream" in data and data["stream"] == True
        ):  # use generate_responses to stream responses
            return StreamingResponse(
                async_data_generator(
                    user_api_key_dict=user_api_key_dict, response=response
                ),
                media_type="text/event-stream",
            )

        return response
    except Exception as e:
        await proxy_logging_obj.post_call_failure_hook(
            user_api_key_dict=user_api_key_dict, original_exception=e
        )
        if isinstance(e, HTTPException):
            raise ProxyException(
                message=getattr(e, "detail", f"Authentication Error({str(e)})"),
                type="auth_error",
                param=getattr(e, "param", "None"),
                code=getattr(e, "status_code", status.HTTP_400_BAD_REQUEST),
            )
        elif isinstance(e, ProxyException):
            raise e
        raise ProxyException(
            message="Authentication Error, " + str(e),
            type="auth_error",
            param=getattr(e, "param", "None"),
            code=status.HTTP_400_BAD_REQUEST,
        )


@router.get(
    "/ollama_logs", dependencies=[Depends(user_api_key_auth)], tags=["experimental"]
)
async def retrieve_server_log(request: Request):
    filepath = os.path.expanduser("~/.ollama/logs/server.log")
    return FileResponse(filepath)


#### BASIC ENDPOINTS ####
@router.post(
    "/config/update",
    tags=["config.yaml"],
    dependencies=[Depends(user_api_key_auth)],
)
async def update_config(config_info: ConfigYAML):
    """
    For Admin UI - allows admin to update config via UI

    Currently supports modifying General Settings + LiteLLM settings
    """
    global llm_router, llm_model_list, general_settings, proxy_config, proxy_logging_obj
    try:
        # Load existing config
        config = await proxy_config.get_config()

        backup_config = copy.deepcopy(config)
        verbose_proxy_logger.debug(f"Loaded config: {config}")

        # update the general settings
        if config_info.general_settings is not None:
            config.setdefault("general_settings", {})
            updated_general_settings = config_info.general_settings.dict(
                exclude_none=True
            )
            config["general_settings"] = {
                **updated_general_settings,
                **config["general_settings"],
            }

        if config_info.environment_variables is not None:
            config.setdefault("environment_variables", {})
            updated_environment_variables = config_info.environment_variables
            config["environment_variables"] = {
                **updated_environment_variables,
                **config["environment_variables"],
            }

        # update the litellm settings
        if config_info.litellm_settings is not None:
            config.setdefault("litellm_settings", {})
            updated_litellm_settings = config_info.litellm_settings
            config["litellm_settings"] = {
                **updated_litellm_settings,
                **config["litellm_settings"],
            }

        # Save the updated config
        await proxy_config.save_config(new_config=config)

        # Test new connections
        ## Slack
        if "slack" in config.get("general_settings", {}).get("alerting", []):
            await proxy_logging_obj.alerting_handler(
                message="This is a test", level="Low"
            )
        return {"message": "Config updated successfully"}
    except Exception as e:
        traceback.print_exc()
        if isinstance(e, HTTPException):
            raise ProxyException(
                message=getattr(e, "detail", f"Authentication Error({str(e)})"),
                type="auth_error",
                param=getattr(e, "param", "None"),
                code=getattr(e, "status_code", status.HTTP_400_BAD_REQUEST),
            )
        elif isinstance(e, ProxyException):
            raise e
        raise ProxyException(
            message="Authentication Error, " + str(e),
            type="auth_error",
            param=getattr(e, "param", "None"),
            code=status.HTTP_400_BAD_REQUEST,
        )


@router.get(
    "/config/yaml",
    tags=["config.yaml"],
    dependencies=[Depends(user_api_key_auth)],
)
async def config_yaml_endpoint(config_info: ConfigYAML):
    """
    This is a mock endpoint, to show what you can set in config.yaml details in the Swagger UI.

    Parameters:

    The config.yaml object has the following attributes:
    - **model_list**: *Optional[List[ModelParams]]* - A list of supported models on the server, along with model-specific configurations. ModelParams includes "model_name" (name of the model), "litellm_params" (litellm-specific parameters for the model), and "model_info" (additional info about the model such as id, mode, cost per token, etc).

    - **litellm_settings**: *Optional[dict]*: Settings for the litellm module. You can specify multiple properties like "drop_params", "set_verbose", "api_base", "cache".

    - **general_settings**: *Optional[ConfigGeneralSettings]*: General settings for the server like "completion_model" (default model for chat completion calls), "use_azure_key_vault" (option to load keys from azure key vault), "master_key" (key required for all calls to proxy), and others.

    Please, refer to each class's description for a better understanding of the specific attributes within them.

    Note: This is a mock endpoint primarily meant for demonstration purposes, and does not actually provide or change any configurations.
    """
    return {"hello": "world"}


@router.get(
    "/test",
    tags=["health"],
    dependencies=[Depends(user_api_key_auth)],
)
async def test_endpoint(request: Request):
    """
    [DEPRECATED] use `/health/liveliness` instead.

    A test endpoint that pings the proxy server to check if it's healthy.

    Parameters:
        request (Request): The incoming request.

    Returns:
        dict: A dictionary containing the route of the request URL.
    """
    # ping the proxy server to check if its healthy
    return {"route": request.url.path}


@router.get("/health", tags=["health"], dependencies=[Depends(user_api_key_auth)])
async def health_endpoint(
    user_api_key_dict: UserAPIKeyAuth = Depends(user_api_key_auth),
    model: Optional[str] = fastapi.Query(
        None, description="Specify the model name (optional)"
    ),
):
    """
    Check the health of all the endpoints in config.yaml

    To run health checks in the background, add this to config.yaml:
    ```
    general_settings:
        # ... other settings
        background_health_checks: True
    ```
    else, the health checks will be run on models when /health is called.
    """
    global health_check_results, use_background_health_checks, user_model

    if llm_model_list is None:
        # if no router set, check if user set a model using litellm --model ollama/llama2
        if user_model is not None:
            healthy_endpoints, unhealthy_endpoints = await perform_health_check(
                model_list=[], cli_model=user_model
            )
            return {
                "healthy_endpoints": healthy_endpoints,
                "unhealthy_endpoints": unhealthy_endpoints,
                "healthy_count": len(healthy_endpoints),
                "unhealthy_count": len(unhealthy_endpoints),
            }
        raise HTTPException(
            status_code=status.HTTP_500_INTERNAL_SERVER_ERROR,
            detail={"error": "Model list not initialized"},
        )

    ### FILTER MODELS FOR ONLY THOSE USER HAS ACCESS TO ###
    if len(user_api_key_dict.models) > 0:
        allowed_model_names = user_api_key_dict.models
    else:
        allowed_model_names = []  #
    if use_background_health_checks:
        return health_check_results
    else:
        healthy_endpoints, unhealthy_endpoints = await perform_health_check(
            llm_model_list, model
        )

        return {
            "healthy_endpoints": healthy_endpoints,
            "unhealthy_endpoints": unhealthy_endpoints,
            "healthy_count": len(healthy_endpoints),
            "unhealthy_count": len(unhealthy_endpoints),
        }


@router.get(
    "/health/readiness",
    tags=["health"],
    dependencies=[Depends(user_api_key_auth)],
)
async def health_readiness():
    """
    Unprotected endpoint for checking if worker can receive requests
    """
    global prisma_client

    cache_type = None
    if litellm.cache is not None:
        from litellm.caching import RedisSemanticCache

        cache_type = litellm.cache.type

        if isinstance(litellm.cache.cache, RedisSemanticCache):
            # ping the cache
            try:
                index_info = await litellm.cache.cache._index_info()
            except Exception as e:
                index_info = "index does not exist - error: " + str(e)
            cache_type = {"type": cache_type, "index_info": index_info}

    if prisma_client is not None:  # if db passed in, check if it's connected
        await prisma_client.health_check()  # test the db connection
        response_object = {"db": "connected"}

        return {
            "status": "healthy",
            "db": "connected",
            "cache": cache_type,
            "litellm_version": version,
            "success_callbacks": litellm.success_callback,
        }
    else:
        return {
            "status": "healthy",
            "db": "Not connected",
            "cache": cache_type,
            "litellm_version": version,
            "success_callbacks": litellm.success_callback,
        }
    raise HTTPException(status_code=503, detail="Service Unhealthy")


@router.get(
    "/health/liveliness",
    tags=["health"],
    dependencies=[Depends(user_api_key_auth)],
)
async def health_liveliness():
    """
    Unprotected endpoint for checking if worker is alive
    """
    return "I'm alive!"


@router.get("/", dependencies=[Depends(user_api_key_auth)])
async def home(request: Request):
    return "LiteLLM: RUNNING"


@router.get("/routes", dependencies=[Depends(user_api_key_auth)])
async def get_routes():
    """
    Get a list of available routes in the FastAPI application.
    """
    routes = []
    for route in app.routes:
        route_info = {
            "path": getattr(route, "path", None),
            "methods": getattr(route, "methods", None),
            "name": getattr(route, "name", None),
            "endpoint": getattr(route, "endpoint", None).__name__
            if getattr(route, "endpoint", None)
            else None,
        }
        routes.append(route_info)

    return {"routes": routes}


def _has_user_setup_sso():
    """
    Check if the user has set up single sign-on (SSO) by verifying the presence of Microsoft client ID, Google client ID, and UI username environment variables.
    Returns a boolean indicating whether SSO has been set up.
    """
    microsoft_client_id = os.getenv("MICROSOFT_CLIENT_ID", None)
    google_client_id = os.getenv("GOOGLE_CLIENT_ID", None)
    ui_username = os.getenv("UI_USERNAME", None)

    sso_setup = (
        (microsoft_client_id is not None)
        or (google_client_id is not None)
        or (ui_username is not None)
    )

    return sso_setup


@router.on_event("shutdown")
async def shutdown_event():
    global prisma_client, master_key, user_custom_auth, user_custom_key_generate
    if prisma_client:
        verbose_proxy_logger.debug("Disconnecting from Prisma")
        await prisma_client.disconnect()

    if litellm.cache is not None:
        await litellm.cache.disconnect()
    ## RESET CUSTOM VARIABLES ##
    cleanup_router_config_variables()


def cleanup_router_config_variables():
    global master_key, user_config_file_path, otel_logging, user_custom_auth, user_custom_auth_path, user_custom_key_generate, use_background_health_checks, health_check_interval, prisma_client, custom_db_client

    # Set all variables to None
    master_key = None
    user_config_file_path = None
    otel_logging = None
    user_custom_auth = None
    user_custom_auth_path = None
    user_custom_key_generate = None
    use_background_health_checks = None
    health_check_interval = None
    prisma_client = None
    custom_db_client = None


app.include_router(router)<|MERGE_RESOLUTION|>--- conflicted
+++ resolved
@@ -436,8 +436,15 @@
             ## Check 2.1 If global proxy is in budget
             ## Check 2.2 [OPTIONAL - checked only if litellm.max_user_budget is not None] If 'user' passed in /chat/completions is in budget
             if valid_token.user_id is not None:
-<<<<<<< HEAD
                 user_id_list = [valid_token.user_id, litellm_proxy_budget_name]
+                if (
+                    litellm.max_user_budget is not None
+                ):  # Check if 'user' passed in /chat/completions is in budget, only checked if litellm.max_user_budget is set
+                    request_data = await _read_request_body(request=request)
+                    user_passed_to_chat_completions = request_data.get("user", None)
+                    if user_passed_to_chat_completions is not None:
+                        user_id_list.append(user_passed_to_chat_completions)
+                
                 user_id_information = None
                 for id in user_id_list:
                     value = user_api_key_cache.get_cache(key=id)
@@ -466,30 +473,7 @@
                         user_id_information = await custom_db_client.get_data(
                             key=valid_token.user_id, table_name="user"
                         )
-=======
-                user_id_list = [
-                    valid_token.user_id,
-                    litellm_proxy_budget_name,
-                ]
-                if (
-                    litellm.max_user_budget is not None
-                ):  # Check if 'user' passed in /chat/completions is in budget, only checked if litellm.max_user_budget is set
-                    request_data = await _read_request_body(request=request)
-                    user_passed_to_chat_completions = request_data.get("user", None)
-                    if user_passed_to_chat_completions is not None:
-                        user_id_list.append(user_passed_to_chat_completions)
-
-                if prisma_client is not None:
-                    user_id_information = await prisma_client.get_data(
-                        user_id_list=user_id_list,
-                        table_name="user",
-                        query_type="find_all",
-                    )
-                if custom_db_client is not None:
-                    user_id_information = await custom_db_client.get_data(
-                        key=valid_token.user_id, table_name="user"
-                    )
->>>>>>> 73d8e3e6
+                
 
                 verbose_proxy_logger.debug(
                     f"user_id_information: {user_id_information}"
@@ -898,24 +882,6 @@
             - Update that user's row
             - Update litellm-proxy-budget row (global proxy spend)
             """
-<<<<<<< HEAD
-            try:
-                user_ids = [user_id, litellm_proxy_budget_name]
-                data_list = []
-                for id in user_ids:
-                    if id is None:
-                        continue
-                    if prisma_client is not None:
-                        existing_spend_obj = await prisma_client.get_data(user_id=id)
-                    elif (
-                        custom_db_client is not None and id != litellm_proxy_budget_name
-                    ):
-                        existing_spend_obj = await custom_db_client.get_data(
-                            key=id, table_name="user"
-                        )
-                    verbose_proxy_logger.debug(
-                        f"Updating existing_spend_obj: {existing_spend_obj}"
-=======
             user_ids = [user_id, litellm_proxy_budget_name]
             data_list = []
             for id in user_ids:
@@ -938,7 +904,6 @@
                         max_user_budget = litellm.max_user_budget
                     existing_spend_obj = LiteLLM_UserTable(
                         user_id=id, spend=0, max_budget=max_user_budget, user_email=None
->>>>>>> 73d8e3e6
                     )
                     if existing_spend_obj is None:
                         existing_spend = 0
